PROJECT := go-driver
SCRIPTDIR := $(shell pwd)
ROOTDIR := $(shell cd $(SCRIPTDIR) && pwd)

GOBUILDDIR := $(SCRIPTDIR)/.gobuild
GOVERSION := 1.8-alpine

ifndef ARANGODB
	ARANGODB := arangodb/arangodb:3.1.17
	#ARANGODB := neunhoef/arangodb:3.2.devel-1
	#ARANGODB := arangodb/arangodb-preview:3.2.devel
endif

TESTOPTIONS := 
ifdef VERBOSE
	TESTOPTIONS := -v
endif

ORGPATH := github.com/arangodb
ORGDIR := $(GOBUILDDIR)/src/$(ORGPATH)
REPONAME := $(PROJECT)
REPODIR := $(ORGDIR)/$(REPONAME)
REPOPATH := $(ORGPATH)/$(REPONAME)

SOURCES := $(shell find . -name '*.go')

<<<<<<< HEAD
# Test variables

DBCONTAINER := $(PROJECT)-test-db
TESTCONTAINER := $(PROJECT)-test

ifeq ("$(TEST_AUTH)", "none")
	ARANGOENV := -e ARANGO_NO_AUTH=1
	TEST_AUTHENTICATION := 
	TAGS := 
	TESTS := $(REPOPATH) $(REPOPATH)/test
else ifeq ("$(TEST_AUTH)", "rootpw")
	ARANGOENV := -e ARANGO_ROOT_PASSWORD=rootpw
	TEST_AUTHENTICATION := basic:root:rootpw
	TAGS := -tags auth
	TESTS := $(REPOPATH)/test
endif

ifeq ("$(TEST_MODE)", "single")
	TEST_NET := container:$(DBCONTAINER)
	TEST_ENDPOINTS := http://localhost:8529
else 
	TEST_NET := host
	TEST_ENDPOINTS := http://localhost:7002
	TESTS := $(REPOPATH)/test
ifeq ("$(TEST_AUTH)", "rootpw")
	CLUSTERENV := JWTSECRET=testing
	TEST_AUTHENTICATION := basic:root:
endif
ifeq ("$(TEST_SSL)", "auto")
	CLUSTERENV := SSL=auto $(CLUSTERENV)
	TEST_ENDPOINTS = https://localhost:7002
endif
endif

ifeq ("$(TEST_BENCHMARK)", "true")
	TAGS := -bench=. -run=notests -cpu=1,2,4
	TESTS := $(REPOPATH)/test
=======
ifndef TESTCONTAINER
	TESTCONTAINER := $(PROJECT)-test
endif
ifndef DBCONTAINER
	DBCONTAINER := $(TESTCONTAINER)-db
>>>>>>> 2c704f0b
endif

.PHONY: all build clean run-tests

all: build

build: $(GOBUILDDIR) $(SOURCES)
	GOPATH=$(GOBUILDDIR) go build -v github.com/arangodb/go-driver github.com/arangodb/go-driver/http

clean:
	rm -Rf $(GOBUILDDIR)

$(GOBUILDDIR):
	@mkdir -p $(ORGDIR)
	@rm -f $(REPODIR) && ln -s ../../../.. $(REPODIR)
<<<<<<< HEAD
	GOPATH=$(GOBUILDDIR) go get github.com/arangodb/go-velocypack
=======
>>>>>>> 2c704f0b

run-tests: run-tests-http run-tests-single run-tests-cluster

# Tests of HTTP package 
run-tests-http: $(GOBUILDDIR)
	@docker run \
		--rm \
		-v $(ROOTDIR):/usr/code \
		-e GOPATH=/usr/code/.gobuild \
		-w /usr/code/ \
		golang:$(GOVERSION) \
		go test $(TESTOPTIONS) $(REPOPATH)/http

# Single server tests 
run-tests-single: run-tests-single-json run-tests-single-vpack

<<<<<<< HEAD
run-tests-single-json: run-tests-single-json-with-auth run-tests-single-json-no-auth
=======
run-tests-single-no-auth: $(GOBUILDDIR)
	@echo "Single server, no authentication"
	@-docker rm -f -v $(DBCONTAINER) $(TESTCONTAINER) &> /dev/null
	docker run -d --name $(DBCONTAINER) \
		-e ARANGO_NO_AUTH=1 \
		$(ARANGODB)
	@docker run \
		--name=$(TESTCONTAINER) \
		--net=container:$(DBCONTAINER) \
		-v $(ROOTDIR):/usr/code \
		-e GOPATH=/usr/code/.gobuild \
		-e TEST_ENDPOINTS=http://localhost:8529 \
		-w /usr/code/ \
		golang:$(GOVERSION) \
		go test $(TESTOPTIONS) $(REPOPATH) $(REPOPATH)/test
	@docker rm -f -v $(TESTCONTAINER) &> /dev/null
	@docker rm -f -v $(DBCONTAINER) &> /dev/null
	@sleep 3
>>>>>>> 2c704f0b

run-tests-single-vpack: run-tests-single-vpack-with-auth run-tests-single-vpack-no-auth

run-tests-single-json-no-auth:
	@echo "Single server, HTTP+JSON, no authentication"
	@${MAKE} TEST_MODE="single" TEST_AUTH="none" TEST_CONTENT_TYPE="json" __run_tests

run-tests-single-vpack-no-auth:
	@echo "Single server, HTTP+Velocypack, no authentication"
	@${MAKE} TEST_MODE="single" TEST_AUTH="none" TEST_CONTENT_TYPE="vpack" __run_tests

run-tests-single-json-with-auth:
	@echo "Single server, HTTP+JSON, with authentication"
	@${MAKE} TEST_MODE="single" TEST_AUTH="rootpw" TEST_CONTENT_TYPE="json" __run_tests

run-tests-single-vpack-with-auth:
	@echo "Single server, HTTP+Velocypack, with authentication"
	@${MAKE} TEST_MODE="single" TEST_AUTH="rootpw" TEST_CONTENT_TYPE="vpack" __run_tests

# Cluster mode tests
run-tests-cluster: run-tests-cluster-json run-tests-cluster-vpack

run-tests-cluster-json: run-tests-cluster-json-no-auth run-tests-cluster-json-with-auth run-tests-cluster-json-ssl

run-tests-cluster-vpack: run-tests-cluster-vpack-no-auth run-tests-cluster-vpack-with-auth run-tests-cluster-vpack-ssl

run-tests-cluster-json-no-auth: $(GOBUILDDIR)
	@echo "Cluster server, JSON, no authentication"
	@${MAKE} TEST_MODE="cluster" TEST_AUTH="none" TEST_CONTENT_TYPE="json" __run_tests

run-tests-cluster-vpack-no-auth: $(GOBUILDDIR)
	@echo "Cluster server, Velocpack, no authentication"
	@${MAKE} TEST_MODE="cluster" TEST_AUTH="none" TEST_CONTENT_TYPE="vpack" __run_tests

run-tests-cluster-json-with-auth: $(GOBUILDDIR)
	@echo "Cluster server, with authentication"
	@${MAKE} TEST_MODE="cluster" TEST_AUTH="rootpw" TEST_CONTENT_TYPE="json" __run_tests

run-tests-cluster-vpack-with-auth: $(GOBUILDDIR)
	@echo "Cluster server, Velocypack, with authentication"
	@${MAKE} TEST_MODE="cluster" TEST_AUTH="rootpw" TEST_CONTENT_TYPE="vpack" __run_tests

run-tests-cluster-json-ssl: $(GOBUILDDIR)
	@echo "Cluster server, SSL, with authentication"
	@${MAKE} TEST_MODE="cluster" TEST_AUTH="rootpw" TEST_SSL="auto" TEST_CONTENT_TYPE="json" __run_tests

run-tests-cluster-vpack-ssl: $(GOBUILDDIR)
	@echo "Cluster server, Velocypack, SSL, with authentication"
	@${MAKE} TEST_MODE="cluster" TEST_AUTH="rootpw" TEST_SSL="auto" TEST_CONTENT_TYPE="vpack" __run_tests

# Internal test tasks
__run_tests: $(GOBUILDDIR) __test_prepare __test_go_test __test_cleanup

__test_go_test:
	docker run \
		--name=$(TESTCONTAINER) \
		--net=$(TEST_NET) \
		-v $(ROOTDIR):/usr/code \
		-e GOPATH=/usr/code/.gobuild \
		-e TEST_ENDPOINTS=$(TEST_ENDPOINTS) \
		-e TEST_AUTHENTICATION=$(TEST_AUTHENTICATION) \
		-e TEST_CONTENT_TYPE=$(TEST_CONTENT_TYPE) \
		-w /usr/code/ \
		golang:$(GOVERSION) \
		go test $(TAGS) $(TESTOPTIONS) $(TESTS)

__test_prepare:
ifeq ("$(TEST_MODE)", "single")
	@-docker rm -f -v $(DBCONTAINER) $(TESTCONTAINER) &> /dev/null
	docker run -d --name $(DBCONTAINER) \
		$(ARANGOENV) \
		$(ARANGODB)
else
	@-docker rm -f -v $(TESTCONTAINER) &> /dev/null
	@PROJECT=$(PROJECT) ARANGODB=$(ARANGODB) TMPDIR=${GOBUILDDIR} $(CLUSTERENV) $(ROOTDIR)/test/cluster.sh start
endif

__test_cleanup:
	@docker rm -f -v $(TESTCONTAINER) &> /dev/null
ifeq ("$(TEST_MODE)", "single")
	@docker rm -f -v $(DBCONTAINER) &> /dev/null
else
	@PROJECT=$(PROJECT) ARANGODB=$(ARANGODB) $(ROOTDIR)/test/cluster.sh cleanup
endif
	@sleep 3


run-tests-cluster-failover: $(GOBUILDDIR)
	# Note that we use 127.0.0.1:7002.. as endpoints, so we force using IPv4
	# This is essential since we only block IPv4 ports in the test.
	@echo "Cluster server, failover, no authentication"
	@PROJECT=$(PROJECT) ARANGODB=$(ARANGODB) $(ROOTDIR)/test/cluster.sh start
	GOPATH=$(GOBUILDDIR) go get github.com/coreos/go-iptables/iptables
	docker run \
		--rm \
		--net=host \
		--privileged \
		-v $(ROOTDIR):/usr/code \
		-e GOPATH=/usr/code/.gobuild \
		-e TEST_ENDPOINTS=http://127.0.0.1:7002,http://127.0.0.1:7007,http://127.0.0.1:7012 \
		-e TEST_AUTHENTICATION=basic:root: \
		-w /usr/code/ \
		golang:$(GOVERSION) \
		/bin/sh -c 'apk add -U iptables && go test -run ".*Failover.*" -tags failover $(TESTOPTIONS) $(REPOPATH)/test'
	@PROJECT=$(PROJECT) ARANGODB=$(ARANGODB) $(ROOTDIR)/test/cluster.sh cleanup

run-tests-cluster-cleanup:
	@PROJECT=$(PROJECT) ARANGODB=$(ARANGODB) $(ROOTDIR)/test/cluster.sh cleanup

# Benchmarks
run-benchmarks-single-json-no-auth: 
	@echo "Benchmarks: Single server, JSON no authentication"
	@${MAKE} TEST_MODE="single" TEST_AUTH="none" TEST_CONTENT_TYPE="json" TEST_BENCHMARK="true" __run_tests

run-benchmarks-single-vpack-no-auth: 
	@echo "Benchmarks: Single server, Velocypack, no authentication"
	@${MAKE} TEST_MODE="single" TEST_AUTH="none" TEST_CONTENT_TYPE="vpack" TEST_BENCHMARK="true" __run_tests<|MERGE_RESOLUTION|>--- conflicted
+++ resolved
@@ -24,11 +24,14 @@
 
 SOURCES := $(shell find . -name '*.go')
 
-<<<<<<< HEAD
 # Test variables
 
-DBCONTAINER := $(PROJECT)-test-db
-TESTCONTAINER := $(PROJECT)-test
+ifndef TESTCONTAINER
+	TESTCONTAINER := $(PROJECT)-test
+endif
+ifndef DBCONTAINER
+	DBCONTAINER := $(TESTCONTAINER)-db
+endif 
 
 ifeq ("$(TEST_AUTH)", "none")
 	ARANGOENV := -e ARANGO_NO_AUTH=1
@@ -62,13 +65,6 @@
 ifeq ("$(TEST_BENCHMARK)", "true")
 	TAGS := -bench=. -run=notests -cpu=1,2,4
 	TESTS := $(REPOPATH)/test
-=======
-ifndef TESTCONTAINER
-	TESTCONTAINER := $(PROJECT)-test
-endif
-ifndef DBCONTAINER
-	DBCONTAINER := $(TESTCONTAINER)-db
->>>>>>> 2c704f0b
 endif
 
 .PHONY: all build clean run-tests
@@ -84,10 +80,7 @@
 $(GOBUILDDIR):
 	@mkdir -p $(ORGDIR)
 	@rm -f $(REPODIR) && ln -s ../../../.. $(REPODIR)
-<<<<<<< HEAD
 	GOPATH=$(GOBUILDDIR) go get github.com/arangodb/go-velocypack
-=======
->>>>>>> 2c704f0b
 
 run-tests: run-tests-http run-tests-single run-tests-cluster
 
@@ -104,28 +97,7 @@
 # Single server tests 
 run-tests-single: run-tests-single-json run-tests-single-vpack
 
-<<<<<<< HEAD
 run-tests-single-json: run-tests-single-json-with-auth run-tests-single-json-no-auth
-=======
-run-tests-single-no-auth: $(GOBUILDDIR)
-	@echo "Single server, no authentication"
-	@-docker rm -f -v $(DBCONTAINER) $(TESTCONTAINER) &> /dev/null
-	docker run -d --name $(DBCONTAINER) \
-		-e ARANGO_NO_AUTH=1 \
-		$(ARANGODB)
-	@docker run \
-		--name=$(TESTCONTAINER) \
-		--net=container:$(DBCONTAINER) \
-		-v $(ROOTDIR):/usr/code \
-		-e GOPATH=/usr/code/.gobuild \
-		-e TEST_ENDPOINTS=http://localhost:8529 \
-		-w /usr/code/ \
-		golang:$(GOVERSION) \
-		go test $(TESTOPTIONS) $(REPOPATH) $(REPOPATH)/test
-	@docker rm -f -v $(TESTCONTAINER) &> /dev/null
-	@docker rm -f -v $(DBCONTAINER) &> /dev/null
-	@sleep 3
->>>>>>> 2c704f0b
 
 run-tests-single-vpack: run-tests-single-vpack-with-auth run-tests-single-vpack-no-auth
 
