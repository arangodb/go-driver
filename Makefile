--- conflicted
+++ resolved
@@ -107,11 +107,7 @@
 all: build
 
 build: $(GOBUILDDIR) $(SOURCES)
-<<<<<<< HEAD
-	GOPATH=$(GOBUILDDIR) go build -v $(REPOPATH) $(REPOPATH)/http $(REPOPATH)/vst $(REPOPATH)/agency
-=======
-	GOPATH=$(GOBUILDDIR) go build -v $(REPOPATH) $(REPOPATH)/http $(REPOPATH)/vst $(REPOPATH)/jwt
->>>>>>> 0a71d0a7
+	GOPATH=$(GOBUILDDIR) go build -v $(REPOPATH) $(REPOPATH)/http $(REPOPATH)/vst $(REPOPATH)/agency $(REPOPATH)/jwt
 
 clean:
 	rm -Rf $(GOBUILDDIR)
