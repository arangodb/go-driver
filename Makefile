--- conflicted
+++ resolved
@@ -49,7 +49,7 @@
 	TEST_NET := container:$(DBCONTAINER)
 	TEST_ENDPOINTS := http://localhost:8529
 else 
-	TEST_NET := host
+	TEST_NET := container:$(TESTCONTAINER)-ns
 	TEST_ENDPOINTS := http://localhost:7002
 	TESTS := $(REPOPATH)/test
 ifeq ("$(TEST_AUTH)", "rootpw")
@@ -120,23 +120,7 @@
 # Cluster mode tests
 run-tests-cluster: run-tests-cluster-json run-tests-cluster-vpack
 
-<<<<<<< HEAD
 run-tests-cluster-json: run-tests-cluster-json-no-auth run-tests-cluster-json-with-auth run-tests-cluster-json-ssl
-=======
-run-tests-cluster-no-auth: $(GOBUILDDIR)
-	@echo "Cluster server, no authentication"
-	@TESTCONTAINER=$(TESTCONTAINER) ARANGODB=$(ARANGODB) $(ROOTDIR)/test/cluster.sh start
-	docker run \
-		--rm \
-		--net=container:$(TESTCONTAINER)-ns \
-		-v $(ROOTDIR):/usr/code \
-		-e GOPATH=/usr/code/.gobuild \
-		-e TEST_ENDPOINTS=http://localhost:7002 \
-		-w /usr/code/ \
-		golang:$(GOVERSION) \
-		go test $(TESTOPTIONS) $(REPOPATH)/test
-	@TESTCONTAINER=$(TESTCONTAINER) ARANGODB=$(ARANGODB) $(ROOTDIR)/test/cluster.sh cleanup
->>>>>>> f434cafb
 
 run-tests-cluster-vpack: run-tests-cluster-vpack-no-auth run-tests-cluster-vpack-with-auth run-tests-cluster-vpack-ssl
 
@@ -150,26 +134,11 @@
 
 run-tests-cluster-json-with-auth: $(GOBUILDDIR)
 	@echo "Cluster server, with authentication"
-<<<<<<< HEAD
 	@${MAKE} TEST_MODE="cluster" TEST_AUTH="rootpw" TEST_CONTENT_TYPE="json" __run_tests
 
 run-tests-cluster-vpack-with-auth: $(GOBUILDDIR)
 	@echo "Cluster server, Velocypack, with authentication"
 	@${MAKE} TEST_MODE="cluster" TEST_AUTH="rootpw" TEST_CONTENT_TYPE="vpack" __run_tests
-=======
-	@TESTCONTAINER=$(TESTCONTAINER) ARANGODB=$(ARANGODB) TMPDIR=${GOBUILDDIR} JWTSECRET=testing $(ROOTDIR)/test/cluster.sh start
-	docker run \
-		--rm \
-		--net=container:$(TESTCONTAINER)-ns \
-		-v $(ROOTDIR):/usr/code \
-		-e GOPATH=/usr/code/.gobuild \
-		-e TEST_ENDPOINTS=http://localhost:7002 \
-		-e TEST_AUTHENTICATION=basic:root: \
-		-w /usr/code/ \
-		golang:$(GOVERSION) \
-		go test -tags auth $(TESTOPTIONS) $(REPOPATH)/test
-	@TESTCONTAINER=$(TESTCONTAINER) ARANGODB=$(ARANGODB) $(ROOTDIR)/test/cluster.sh cleanup
->>>>>>> f434cafb
 
 run-tests-cluster-json-ssl: $(GOBUILDDIR)
 	@echo "Cluster server, SSL, with authentication"
@@ -184,13 +153,8 @@
 
 __test_go_test:
 	docker run \
-<<<<<<< HEAD
 		--name=$(TESTCONTAINER) \
 		--net=$(TEST_NET) \
-=======
-		--rm \
-		--net=container:$(TESTCONTAINER)-ns \
->>>>>>> f434cafb
 		-v $(ROOTDIR):/usr/code \
 		-e GOPATH=/usr/code/.gobuild \
 		-e TEST_ENDPOINTS=$(TEST_ENDPOINTS) \
