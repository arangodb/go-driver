PROJECT := go-driver
SCRIPTDIR := $(shell pwd)
ROOTDIR := $(shell cd $(SCRIPTDIR) && pwd)

GOBUILDDIR := $(SCRIPTDIR)/.gobuild
GOVERSION := 1.8-alpine

ifndef ARANGODB
<<<<<<< HEAD
	ARANGODB := arangodb/arangodb:3.1.17
=======
	ARANGODB := arangodb/arangodb:3.1.18
>>>>>>> aa213773
	#ARANGODB := neunhoef/arangodb:3.2.devel-1
	#ARANGODB := arangodb/arangodb-preview:3.2.devel
endif

TESTOPTIONS := 
ifdef VERBOSE
	TESTOPTIONS := -v
endif

ORGPATH := github.com/arangodb
ORGDIR := $(GOBUILDDIR)/src/$(ORGPATH)
REPONAME := $(PROJECT)
REPODIR := $(ORGDIR)/$(REPONAME)
REPOPATH := $(ORGPATH)/$(REPONAME)

SOURCES := $(shell find . -name '*.go')

# Test variables

ifndef TESTCONTAINER
	TESTCONTAINER := $(PROJECT)-test
endif
ifndef DBCONTAINER
	DBCONTAINER := $(TESTCONTAINER)-db
endif 

ifeq ("$(TEST_AUTH)", "none")
	ARANGOENV := -e ARANGO_NO_AUTH=1
	TEST_AUTHENTICATION := 
	TAGS := 
	TESTS := $(REPOPATH) $(REPOPATH)/test
else ifeq ("$(TEST_AUTH)", "rootpw")
	ARANGOENV := -e ARANGO_ROOT_PASSWORD=rootpw
	TEST_AUTHENTICATION := basic:root:rootpw
	TAGS := -tags auth
	TESTS := $(REPOPATH)/test
endif

ifeq ("$(TEST_MODE)", "single")
	TEST_NET := container:$(DBCONTAINER)
	TEST_ENDPOINTS := http://localhost:8529
else 
	TEST_NET := container:$(TESTCONTAINER)-ns
	TEST_ENDPOINTS := http://localhost:7002
	TESTS := $(REPOPATH)/test
ifeq ("$(TEST_AUTH)", "rootpw")
	CLUSTERENV := JWTSECRET=testing
	TEST_AUTHENTICATION := basic:root:
endif
ifeq ("$(TEST_SSL)", "auto")
	CLUSTERENV := SSL=auto $(CLUSTERENV)
	TEST_ENDPOINTS = https://localhost:7002
endif
endif

ifeq ("$(TEST_BENCHMARK)", "true")
	TAGS := -bench=. -run=notests -cpu=1,2,4
	TESTS := $(REPOPATH)/test
endif

.PHONY: all build clean run-tests

all: build

build: $(GOBUILDDIR) $(SOURCES)
	GOPATH=$(GOBUILDDIR) go build -v github.com/arangodb/go-driver github.com/arangodb/go-driver/http

clean:
	rm -Rf $(GOBUILDDIR)

$(GOBUILDDIR):
	@mkdir -p $(ORGDIR)
	@rm -f $(REPODIR) && ln -s ../../../.. $(REPODIR)
	GOPATH=$(GOBUILDDIR) go get github.com/arangodb/go-velocypack

run-tests: run-tests-http run-tests-single run-tests-cluster

# Tests of HTTP package 
run-tests-http: $(GOBUILDDIR)
	@docker run \
		--rm \
		-v $(ROOTDIR):/usr/code \
		-e GOPATH=/usr/code/.gobuild \
		-w /usr/code/ \
		golang:$(GOVERSION) \
		go test $(TESTOPTIONS) $(REPOPATH)/http

# Single server tests 
run-tests-single: run-tests-single-json run-tests-single-vpack

run-tests-single-json: run-tests-single-json-with-auth run-tests-single-json-no-auth

run-tests-single-vpack: run-tests-single-vpack-with-auth run-tests-single-vpack-no-auth

run-tests-single-json-no-auth:
	@echo "Single server, HTTP+JSON, no authentication"
	@${MAKE} TEST_MODE="single" TEST_AUTH="none" TEST_CONTENT_TYPE="json" __run_tests

run-tests-single-vpack-no-auth:
	@echo "Single server, HTTP+Velocypack, no authentication"
	@${MAKE} TEST_MODE="single" TEST_AUTH="none" TEST_CONTENT_TYPE="vpack" __run_tests

run-tests-single-json-with-auth:
	@echo "Single server, HTTP+JSON, with authentication"
	@${MAKE} TEST_MODE="single" TEST_AUTH="rootpw" TEST_CONTENT_TYPE="json" __run_tests

run-tests-single-vpack-with-auth:
	@echo "Single server, HTTP+Velocypack, with authentication"
	@${MAKE} TEST_MODE="single" TEST_AUTH="rootpw" TEST_CONTENT_TYPE="vpack" __run_tests

# Cluster mode tests
run-tests-cluster: run-tests-cluster-json run-tests-cluster-vpack

run-tests-cluster-json: run-tests-cluster-json-no-auth run-tests-cluster-json-with-auth run-tests-cluster-json-ssl

run-tests-cluster-vpack: run-tests-cluster-vpack-no-auth run-tests-cluster-vpack-with-auth run-tests-cluster-vpack-ssl

run-tests-cluster-json-no-auth: $(GOBUILDDIR)
	@echo "Cluster server, JSON, no authentication"
	@${MAKE} TEST_MODE="cluster" TEST_AUTH="none" TEST_CONTENT_TYPE="json" __run_tests

run-tests-cluster-vpack-no-auth: $(GOBUILDDIR)
	@echo "Cluster server, Velocypack, no authentication"
	@${MAKE} TEST_MODE="cluster" TEST_AUTH="none" TEST_CONTENT_TYPE="vpack" __run_tests

run-tests-cluster-json-with-auth: $(GOBUILDDIR)
	@echo "Cluster server, with authentication"
	@${MAKE} TEST_MODE="cluster" TEST_AUTH="rootpw" TEST_CONTENT_TYPE="json" __run_tests

run-tests-cluster-vpack-with-auth: $(GOBUILDDIR)
	@echo "Cluster server, Velocypack, with authentication"
	@${MAKE} TEST_MODE="cluster" TEST_AUTH="rootpw" TEST_CONTENT_TYPE="vpack" __run_tests

run-tests-cluster-json-ssl: $(GOBUILDDIR)
	@echo "Cluster server, SSL, with authentication"
	@${MAKE} TEST_MODE="cluster" TEST_AUTH="rootpw" TEST_SSL="auto" TEST_CONTENT_TYPE="json" __run_tests

run-tests-cluster-vpack-ssl: $(GOBUILDDIR)
	@echo "Cluster server, Velocypack, SSL, with authentication"
	@${MAKE} TEST_MODE="cluster" TEST_AUTH="rootpw" TEST_SSL="auto" TEST_CONTENT_TYPE="vpack" __run_tests

# Internal test tasks
__run_tests: $(GOBUILDDIR) __test_prepare __test_go_test __test_cleanup

__test_go_test:
	docker run \
		--name=$(TESTCONTAINER) \
		--net=$(TEST_NET) \
		-v $(ROOTDIR):/usr/code \
		-e GOPATH=/usr/code/.gobuild \
		-e TEST_ENDPOINTS=$(TEST_ENDPOINTS) \
		-e TEST_AUTHENTICATION=$(TEST_AUTHENTICATION) \
		-e TEST_CONTENT_TYPE=$(TEST_CONTENT_TYPE) \
		-w /usr/code/ \
		golang:$(GOVERSION) \
		go test $(TAGS) $(TESTOPTIONS) $(TESTS)

__test_prepare:
ifeq ("$(TEST_MODE)", "single")
	@-docker rm -f -v $(DBCONTAINER) $(TESTCONTAINER) &> /dev/null
	docker run -d --name $(DBCONTAINER) \
		$(ARANGOENV) \
		$(ARANGODB)
else
	@-docker rm -f -v $(TESTCONTAINER) &> /dev/null
	@TESTCONTAINER=$(TESTCONTAINER) ARANGODB=$(ARANGODB) TMPDIR=${GOBUILDDIR} $(CLUSTERENV) $(ROOTDIR)/test/cluster.sh start
endif

__test_cleanup:
	@docker rm -f -v $(TESTCONTAINER) &> /dev/null
ifeq ("$(TEST_MODE)", "single")
	@docker rm -f -v $(DBCONTAINER) &> /dev/null
else
	@TESTCONTAINER=$(TESTCONTAINER) ARANGODB=$(ARANGODB) $(ROOTDIR)/test/cluster.sh cleanup
endif
	@sleep 3


run-tests-cluster-failover: $(GOBUILDDIR)
	# Note that we use 127.0.0.1:7002.. as endpoints, so we force using IPv4
	# This is essential since we only block IPv4 ports in the test.
	@echo "Cluster server, failover, no authentication"
	@TESTCONTAINER=$(TESTCONTAINER) ARANGODB=$(ARANGODB) $(ROOTDIR)/test/cluster.sh start
	GOPATH=$(GOBUILDDIR) go get github.com/coreos/go-iptables/iptables
	docker run \
		--rm \
		--net=container:$(TESTCONTAINER)-ns \
		--privileged \
		-v $(ROOTDIR):/usr/code \
		-e GOPATH=/usr/code/.gobuild \
		-e TEST_ENDPOINTS=http://127.0.0.1:7002,http://127.0.0.1:7007,http://127.0.0.1:7012 \
		-e TEST_AUTHENTICATION=basic:root: \
		-w /usr/code/ \
		golang:$(GOVERSION) \
		/bin/sh -c 'apk add -U iptables && go test -run ".*Failover.*" -tags failover $(TESTOPTIONS) $(REPOPATH)/test'
	@TESTCONTAINER=$(TESTCONTAINER) ARANGODB=$(ARANGODB) $(ROOTDIR)/test/cluster.sh cleanup

run-tests-cluster-cleanup:
	@TESTCONTAINER=$(TESTCONTAINER) ARANGODB=$(ARANGODB) $(ROOTDIR)/test/cluster.sh cleanup

# Benchmarks
run-benchmarks-single-json-no-auth: 
	@echo "Benchmarks: Single server, JSON no authentication"
	@${MAKE} TEST_MODE="single" TEST_AUTH="none" TEST_CONTENT_TYPE="json" TEST_BENCHMARK="true" __run_tests

run-benchmarks-single-vpack-no-auth: 
	@echo "Benchmarks: Single server, Velocypack, no authentication"
	@${MAKE} TEST_MODE="single" TEST_AUTH="none" TEST_CONTENT_TYPE="vpack" TEST_BENCHMARK="true" __run_tests<|MERGE_RESOLUTION|>--- conflicted
+++ resolved
@@ -6,12 +6,7 @@
 GOVERSION := 1.8-alpine
 
 ifndef ARANGODB
-<<<<<<< HEAD
-	ARANGODB := arangodb/arangodb:3.1.17
-=======
 	ARANGODB := arangodb/arangodb:3.1.18
->>>>>>> aa213773
-	#ARANGODB := neunhoef/arangodb:3.2.devel-1
 	#ARANGODB := arangodb/arangodb-preview:3.2.devel
 endif
 
