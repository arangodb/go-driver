PROJECT := go-driver
SCRIPTDIR := $(shell pwd)
ROOTDIR := $(shell cd $(SCRIPTDIR) && pwd)

GOBUILDDIR := $(SCRIPTDIR)/.gobuild
GOVERSION := 1.8-alpine

ifndef ARANGODB
	ARANGODB := arangodb/arangodb:3.1.17
	#ARANGODB := neunhoef/arangodb:3.2.devel-1
	#ARANGODB := arangodb/arangodb-preview:3.2.devel
endif

TESTOPTIONS := 
ifdef VERBOSE
	TESTOPTIONS := -v
endif

ORGPATH := github.com/arangodb
ORGDIR := $(GOBUILDDIR)/src/$(ORGPATH)
REPONAME := $(PROJECT)
REPODIR := $(ORGDIR)/$(REPONAME)
REPOPATH := $(ORGPATH)/$(REPONAME)

SOURCES := $(shell find . -name '*.go')

# Test variables

ifndef TESTCONTAINER
	TESTCONTAINER := $(PROJECT)-test
endif
ifndef DBCONTAINER
	DBCONTAINER := $(TESTCONTAINER)-db
endif 

ifeq ("$(TEST_AUTH)", "none")
	ARANGOENV := -e ARANGO_NO_AUTH=1
	TEST_AUTHENTICATION := 
	TAGS := 
	TESTS := $(REPOPATH) $(REPOPATH)/test
else ifeq ("$(TEST_AUTH)", "rootpw")
	ARANGOENV := -e ARANGO_ROOT_PASSWORD=rootpw
	TEST_AUTHENTICATION := basic:root:rootpw
	TAGS := -tags auth
	TESTS := $(REPOPATH)/test
endif

ifeq ("$(TEST_MODE)", "single")
	TEST_NET := container:$(DBCONTAINER)
	TEST_ENDPOINTS := http://localhost:8529
else 
	TEST_NET := host
	TEST_ENDPOINTS := http://localhost:7002
	TESTS := $(REPOPATH)/test
ifeq ("$(TEST_AUTH)", "rootpw")
	CLUSTERENV := JWTSECRET=testing
	TEST_AUTHENTICATION := basic:root:
endif
ifeq ("$(TEST_SSL)", "auto")
	CLUSTERENV := SSL=auto $(CLUSTERENV)
	TEST_ENDPOINTS = https://localhost:7002
endif
endif

ifeq ("$(TEST_BENCHMARK)", "true")
	TAGS := -bench=. -run=notests -cpu=1,2,4
	TESTS := $(REPOPATH)/test
endif

.PHONY: all build clean run-tests

all: build

build: $(GOBUILDDIR) $(SOURCES)
	GOPATH=$(GOBUILDDIR) go build -v github.com/arangodb/go-driver github.com/arangodb/go-driver/http

clean:
	rm -Rf $(GOBUILDDIR)

$(GOBUILDDIR):
	@mkdir -p $(ORGDIR)
	@rm -f $(REPODIR) && ln -s ../../../.. $(REPODIR)
	GOPATH=$(GOBUILDDIR) go get github.com/arangodb/go-velocypack

run-tests: run-tests-http run-tests-single run-tests-cluster

# Tests of HTTP package 
run-tests-http: $(GOBUILDDIR)
	@docker run \
		--rm \
		-v $(ROOTDIR):/usr/code \
		-e GOPATH=/usr/code/.gobuild \
		-w /usr/code/ \
		golang:$(GOVERSION) \
		go test $(TESTOPTIONS) $(REPOPATH)/http

# Single server tests 
run-tests-single: run-tests-single-json run-tests-single-vpack

run-tests-single-json: run-tests-single-json-with-auth run-tests-single-json-no-auth

run-tests-single-vpack: run-tests-single-vpack-with-auth run-tests-single-vpack-no-auth

run-tests-single-json-no-auth:
	@echo "Single server, HTTP+JSON, no authentication"
	@${MAKE} TEST_MODE="single" TEST_AUTH="none" TEST_CONTENT_TYPE="json" __run_tests

run-tests-single-vpack-no-auth:
	@echo "Single server, HTTP+Velocypack, no authentication"
	@${MAKE} TEST_MODE="single" TEST_AUTH="none" TEST_CONTENT_TYPE="vpack" __run_tests

run-tests-single-json-with-auth:
	@echo "Single server, HTTP+JSON, with authentication"
	@${MAKE} TEST_MODE="single" TEST_AUTH="rootpw" TEST_CONTENT_TYPE="json" __run_tests

run-tests-single-vpack-with-auth:
	@echo "Single server, HTTP+Velocypack, with authentication"
	@${MAKE} TEST_MODE="single" TEST_AUTH="rootpw" TEST_CONTENT_TYPE="vpack" __run_tests

# Cluster mode tests
run-tests-cluster: run-tests-cluster-json run-tests-cluster-vpack

<<<<<<< HEAD
run-tests-cluster-json: run-tests-cluster-json-no-auth run-tests-cluster-json-with-auth run-tests-cluster-json-ssl
=======
run-tests-cluster-no-auth: $(GOBUILDDIR)
	@echo "Cluster server, no authentication"
	@TESTCONTAINER=$(TESTCONTAINER) ARANGODB=$(ARANGODB) $(ROOTDIR)/test/cluster.sh start
	docker run \
		--rm \
		--net=host \
		-v $(ROOTDIR):/usr/code \
		-e GOPATH=/usr/code/.gobuild \
		-e TEST_ENDPOINTS=http://localhost:7002 \
		-w /usr/code/ \
		golang:$(GOVERSION) \
		go test $(TESTOPTIONS) $(REPOPATH)/test
	@TESTCONTAINER=$(TESTCONTAINER) ARANGODB=$(ARANGODB) $(ROOTDIR)/test/cluster.sh cleanup
>>>>>>> 6e3bf6cb

run-tests-cluster-vpack: run-tests-cluster-vpack-no-auth run-tests-cluster-vpack-with-auth run-tests-cluster-vpack-ssl

run-tests-cluster-json-no-auth: $(GOBUILDDIR)
	@echo "Cluster server, JSON, no authentication"
	@${MAKE} TEST_MODE="cluster" TEST_AUTH="none" TEST_CONTENT_TYPE="json" __run_tests

run-tests-cluster-vpack-no-auth: $(GOBUILDDIR)
	@echo "Cluster server, Velocpack, no authentication"
	@${MAKE} TEST_MODE="cluster" TEST_AUTH="none" TEST_CONTENT_TYPE="vpack" __run_tests

run-tests-cluster-json-with-auth: $(GOBUILDDIR)
	@echo "Cluster server, with authentication"
<<<<<<< HEAD
	@${MAKE} TEST_MODE="cluster" TEST_AUTH="rootpw" TEST_CONTENT_TYPE="json" __run_tests

run-tests-cluster-vpack-with-auth: $(GOBUILDDIR)
	@echo "Cluster server, Velocypack, with authentication"
	@${MAKE} TEST_MODE="cluster" TEST_AUTH="rootpw" TEST_CONTENT_TYPE="vpack" __run_tests
=======
	@TESTCONTAINER=$(TESTCONTAINER) ARANGODB=$(ARANGODB) TMPDIR=${GOBUILDDIR} JWTSECRET=testing $(ROOTDIR)/test/cluster.sh start
	docker run \
		--rm \
		--net=host \
		-v $(ROOTDIR):/usr/code \
		-e GOPATH=/usr/code/.gobuild \
		-e TEST_ENDPOINTS=http://localhost:7002 \
		-e TEST_AUTHENTICATION=basic:root: \
		-w /usr/code/ \
		golang:$(GOVERSION) \
		go test -tags auth $(TESTOPTIONS) $(REPOPATH)/test
	@TESTCONTAINER=$(TESTCONTAINER) ARANGODB=$(ARANGODB) $(ROOTDIR)/test/cluster.sh cleanup
>>>>>>> 6e3bf6cb

run-tests-cluster-json-ssl: $(GOBUILDDIR)
	@echo "Cluster server, SSL, with authentication"
<<<<<<< HEAD
	@${MAKE} TEST_MODE="cluster" TEST_AUTH="rootpw" TEST_SSL="auto" TEST_CONTENT_TYPE="json" __run_tests

run-tests-cluster-vpack-ssl: $(GOBUILDDIR)
	@echo "Cluster server, Velocypack, SSL, with authentication"
	@${MAKE} TEST_MODE="cluster" TEST_AUTH="rootpw" TEST_SSL="auto" TEST_CONTENT_TYPE="vpack" __run_tests

# Internal test tasks
__run_tests: $(GOBUILDDIR) __test_prepare __test_go_test __test_cleanup

__test_go_test:
=======
	@TESTCONTAINER=$(TESTCONTAINER) ARANGODB=$(ARANGODB) SSL=auto TMPDIR=${GOBUILDDIR} JWTSECRET=testing $(ROOTDIR)/test/cluster.sh start
>>>>>>> 6e3bf6cb
	docker run \
		--name=$(TESTCONTAINER) \
		--net=$(TEST_NET) \
		-v $(ROOTDIR):/usr/code \
		-e GOPATH=/usr/code/.gobuild \
		-e TEST_ENDPOINTS=$(TEST_ENDPOINTS) \
		-e TEST_AUTHENTICATION=$(TEST_AUTHENTICATION) \
		-e TEST_CONTENT_TYPE=$(TEST_CONTENT_TYPE) \
		-w /usr/code/ \
		golang:$(GOVERSION) \
<<<<<<< HEAD
		go test $(TAGS) $(TESTOPTIONS) $(TESTS)

__test_prepare:
ifeq ("$(TEST_MODE)", "single")
	@-docker rm -f -v $(DBCONTAINER) $(TESTCONTAINER) &> /dev/null
	docker run -d --name $(DBCONTAINER) \
		$(ARANGOENV) \
		$(ARANGODB)
else
	@-docker rm -f -v $(TESTCONTAINER) &> /dev/null
	@PROJECT=$(PROJECT) ARANGODB=$(ARANGODB) TMPDIR=${GOBUILDDIR} $(CLUSTERENV) $(ROOTDIR)/test/cluster.sh start
endif

__test_cleanup:
	@docker rm -f -v $(TESTCONTAINER) &> /dev/null
ifeq ("$(TEST_MODE)", "single")
	@docker rm -f -v $(DBCONTAINER) &> /dev/null
else
	@PROJECT=$(PROJECT) ARANGODB=$(ARANGODB) $(ROOTDIR)/test/cluster.sh cleanup
endif
	@sleep 3

=======
		go test -tags auth $(TESTOPTIONS) $(REPOPATH)/test
	@TESTCONTAINER=$(TESTCONTAINER) ARANGODB=$(ARANGODB) $(ROOTDIR)/test/cluster.sh cleanup
>>>>>>> 6e3bf6cb

run-tests-cluster-failover: $(GOBUILDDIR)
	# Note that we use 127.0.0.1:7002.. as endpoints, so we force using IPv4
	# This is essential since we only block IPv4 ports in the test.
	@echo "Cluster server, failover, no authentication"
	@TESTCONTAINER=$(TESTCONTAINER) ARANGODB=$(ARANGODB) $(ROOTDIR)/test/cluster.sh start
	GOPATH=$(GOBUILDDIR) go get github.com/coreos/go-iptables/iptables
	docker run \
		--rm \
		--net=host \
		--privileged \
		-v $(ROOTDIR):/usr/code \
		-e GOPATH=/usr/code/.gobuild \
		-e TEST_ENDPOINTS=http://127.0.0.1:7002,http://127.0.0.1:7007,http://127.0.0.1:7012 \
		-e TEST_AUTHENTICATION=basic:root: \
		-w /usr/code/ \
		golang:$(GOVERSION) \
		/bin/sh -c 'apk add -U iptables && go test -run ".*Failover.*" -tags failover $(TESTOPTIONS) $(REPOPATH)/test'
	@TESTCONTAINER=$(TESTCONTAINER) ARANGODB=$(ARANGODB) $(ROOTDIR)/test/cluster.sh cleanup

run-tests-cluster-cleanup:
	@TESTCONTAINER=$(TESTCONTAINER) ARANGODB=$(ARANGODB) $(ROOTDIR)/test/cluster.sh cleanup

# Benchmarks
run-benchmarks-single-json-no-auth: 
	@echo "Benchmarks: Single server, JSON no authentication"
	@${MAKE} TEST_MODE="single" TEST_AUTH="none" TEST_CONTENT_TYPE="json" TEST_BENCHMARK="true" __run_tests

run-benchmarks-single-vpack-no-auth: 
	@echo "Benchmarks: Single server, Velocypack, no authentication"
	@${MAKE} TEST_MODE="single" TEST_AUTH="none" TEST_CONTENT_TYPE="vpack" TEST_BENCHMARK="true" __run_tests<|MERGE_RESOLUTION|>--- conflicted
+++ resolved
@@ -120,23 +120,7 @@
 # Cluster mode tests
 run-tests-cluster: run-tests-cluster-json run-tests-cluster-vpack
 
-<<<<<<< HEAD
 run-tests-cluster-json: run-tests-cluster-json-no-auth run-tests-cluster-json-with-auth run-tests-cluster-json-ssl
-=======
-run-tests-cluster-no-auth: $(GOBUILDDIR)
-	@echo "Cluster server, no authentication"
-	@TESTCONTAINER=$(TESTCONTAINER) ARANGODB=$(ARANGODB) $(ROOTDIR)/test/cluster.sh start
-	docker run \
-		--rm \
-		--net=host \
-		-v $(ROOTDIR):/usr/code \
-		-e GOPATH=/usr/code/.gobuild \
-		-e TEST_ENDPOINTS=http://localhost:7002 \
-		-w /usr/code/ \
-		golang:$(GOVERSION) \
-		go test $(TESTOPTIONS) $(REPOPATH)/test
-	@TESTCONTAINER=$(TESTCONTAINER) ARANGODB=$(ARANGODB) $(ROOTDIR)/test/cluster.sh cleanup
->>>>>>> 6e3bf6cb
 
 run-tests-cluster-vpack: run-tests-cluster-vpack-no-auth run-tests-cluster-vpack-with-auth run-tests-cluster-vpack-ssl
 
@@ -150,30 +134,14 @@
 
 run-tests-cluster-json-with-auth: $(GOBUILDDIR)
 	@echo "Cluster server, with authentication"
-<<<<<<< HEAD
 	@${MAKE} TEST_MODE="cluster" TEST_AUTH="rootpw" TEST_CONTENT_TYPE="json" __run_tests
 
 run-tests-cluster-vpack-with-auth: $(GOBUILDDIR)
 	@echo "Cluster server, Velocypack, with authentication"
 	@${MAKE} TEST_MODE="cluster" TEST_AUTH="rootpw" TEST_CONTENT_TYPE="vpack" __run_tests
-=======
-	@TESTCONTAINER=$(TESTCONTAINER) ARANGODB=$(ARANGODB) TMPDIR=${GOBUILDDIR} JWTSECRET=testing $(ROOTDIR)/test/cluster.sh start
-	docker run \
-		--rm \
-		--net=host \
-		-v $(ROOTDIR):/usr/code \
-		-e GOPATH=/usr/code/.gobuild \
-		-e TEST_ENDPOINTS=http://localhost:7002 \
-		-e TEST_AUTHENTICATION=basic:root: \
-		-w /usr/code/ \
-		golang:$(GOVERSION) \
-		go test -tags auth $(TESTOPTIONS) $(REPOPATH)/test
-	@TESTCONTAINER=$(TESTCONTAINER) ARANGODB=$(ARANGODB) $(ROOTDIR)/test/cluster.sh cleanup
->>>>>>> 6e3bf6cb
 
 run-tests-cluster-json-ssl: $(GOBUILDDIR)
 	@echo "Cluster server, SSL, with authentication"
-<<<<<<< HEAD
 	@${MAKE} TEST_MODE="cluster" TEST_AUTH="rootpw" TEST_SSL="auto" TEST_CONTENT_TYPE="json" __run_tests
 
 run-tests-cluster-vpack-ssl: $(GOBUILDDIR)
@@ -184,9 +152,6 @@
 __run_tests: $(GOBUILDDIR) __test_prepare __test_go_test __test_cleanup
 
 __test_go_test:
-=======
-	@TESTCONTAINER=$(TESTCONTAINER) ARANGODB=$(ARANGODB) SSL=auto TMPDIR=${GOBUILDDIR} JWTSECRET=testing $(ROOTDIR)/test/cluster.sh start
->>>>>>> 6e3bf6cb
 	docker run \
 		--name=$(TESTCONTAINER) \
 		--net=$(TEST_NET) \
@@ -197,7 +162,6 @@
 		-e TEST_CONTENT_TYPE=$(TEST_CONTENT_TYPE) \
 		-w /usr/code/ \
 		golang:$(GOVERSION) \
-<<<<<<< HEAD
 		go test $(TAGS) $(TESTOPTIONS) $(TESTS)
 
 __test_prepare:
@@ -208,7 +172,7 @@
 		$(ARANGODB)
 else
 	@-docker rm -f -v $(TESTCONTAINER) &> /dev/null
-	@PROJECT=$(PROJECT) ARANGODB=$(ARANGODB) TMPDIR=${GOBUILDDIR} $(CLUSTERENV) $(ROOTDIR)/test/cluster.sh start
+	@TESTCONTAINER=$(TESTCONTAINER) ARANGODB=$(ARANGODB) TMPDIR=${GOBUILDDIR} $(CLUSTERENV) $(ROOTDIR)/test/cluster.sh start
 endif
 
 __test_cleanup:
@@ -216,14 +180,10 @@
 ifeq ("$(TEST_MODE)", "single")
 	@docker rm -f -v $(DBCONTAINER) &> /dev/null
 else
-	@PROJECT=$(PROJECT) ARANGODB=$(ARANGODB) $(ROOTDIR)/test/cluster.sh cleanup
+	@TESTCONTAINER=$(TESTCONTAINER) ARANGODB=$(ARANGODB) $(ROOTDIR)/test/cluster.sh cleanup
 endif
 	@sleep 3
 
-=======
-		go test -tags auth $(TESTOPTIONS) $(REPOPATH)/test
-	@TESTCONTAINER=$(TESTCONTAINER) ARANGODB=$(ARANGODB) $(ROOTDIR)/test/cluster.sh cleanup
->>>>>>> 6e3bf6cb
 
 run-tests-cluster-failover: $(GOBUILDDIR)
 	# Note that we use 127.0.0.1:7002.. as endpoints, so we force using IPv4
