--- conflicted
+++ resolved
@@ -66,11 +66,7 @@
 	if err := resp.CheckStatus(200); err != nil {
 		return nil, WithStack(err)
 	}
-<<<<<<< HEAD
-	var data graphWithCodeAndErrorResponse
-=======
 	var data getGraphResponse
->>>>>>> 17278d36
 	if err := resp.ParseBody("", &data); err != nil {
 		return nil, WithStack(err)
 	}
@@ -102,11 +98,7 @@
 }
 
 type getGraphsResponse struct {
-<<<<<<< HEAD
-	Graphs []graphData `json:"graphs,omitempty"`
-=======
 	Graphs []graphDefinition `json:"graphs,omitempty"`
->>>>>>> 17278d36
 }
 
 // Graphs returns a list of all graphs in the database.
@@ -237,11 +229,7 @@
 	if err := resp.CheckStatus(201, 202); err != nil {
 		return nil, WithStack(err)
 	}
-<<<<<<< HEAD
-	var data graphWithCodeAndErrorResponse
-=======
 	var data getGraphResponse
->>>>>>> 17278d36
 	if err := resp.ParseBody("", &data); err != nil {
 		return nil, WithStack(err)
 	}
