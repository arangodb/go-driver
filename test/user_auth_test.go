//
// DISCLAIMER
//
// Copyright 2017 ArangoDB GmbH, Cologne, Germany
//
// Licensed under the Apache License, Version 2.0 (the "License");
// you may not use this file except in compliance with the License.
// You may obtain a copy of the License at
//
// http://www.apache.org/licenses/LICENSE-2.0
//
// Unless required by applicable law or agreed to in writing, software
// distributed under the License is distributed on an "AS IS" BASIS,
// WITHOUT WARRANTIES OR CONDITIONS OF ANY KIND, either express or implied.
// See the License for the specific language governing permissions and
// limitations under the License.
//
// Copyright holder is ArangoDB GmbH, Cologne, Germany
//
// Author Ewout Prangsma
//

// +build auth

package test

import (
	"context"
	"testing"

	driver "github.com/arangodb/go-driver"
)

// TestUpdateUserPasswordMyself creates a user and tries to update the password of the authenticated user.
func TestUpdateUserPasswordMyself(t *testing.T) {
	var conn driver.Connection
	c := createClientFromEnv(t, true, &conn)
	version, err := c.Version(nil)
	if err != nil {
		t.Fatalf("Version failed: %s", describe(err))
	}
	isv32p := version.Version.CompareTo("3.2") >= 0
	isVST1_0 := conn.Protocols().Contains(driver.ProtocolVST1_0)
	ensureUser(nil, c, "user@TestUpdateUserPasswordMyself", &driver.UserOptions{Password: "foo"}, t)

	authClient, err := driver.NewClient(driver.ClientConfig{
		Connection:     createConnectionFromEnv(t),
		Authentication: driver.BasicAuthentication("user@TestUpdateUserPasswordMyself", "foo"),
	})
	if err != nil {
		t.Fatalf("Expected success, got %s", describe(err))
	}

	if isVST1_0 && !isv32p {
		t.Skip("Cannot update my own password using VST in 3.1")
	} else {
		u, err := authClient.User(nil, "user@TestUpdateUserPasswordMyself")
		if err != nil {
			t.Fatalf("Expected success, got %s", describe(err))
		}
		if err := u.Update(context.TODO(), driver.UserOptions{Password: "something"}); err != nil {
			t.Errorf("Expected success, got %s", describe(err))
		}
	}
}

// TestUpdateUserPasswordOtherUser creates a user and tries to update the password of another user.
func TestUpdateUserPasswordOtherUser(t *testing.T) {
	var conn driver.Connection
	c := createClientFromEnv(t, true, &conn)
	version, err := c.Version(nil)
	if err != nil {
		t.Fatalf("Version failed: %s", describe(err))
	}
	isv32p := version.Version.CompareTo("3.2") >= 0
	isVST1_0 := conn.Protocols().Contains(driver.ProtocolVST1_0)
	u1 := ensureUser(nil, c, "user1", &driver.UserOptions{Password: "foo"}, t)
	ensureUser(nil, c, "user2", nil, t)
	systemDb, err := c.Database(nil, "_system")
	if err != nil {
		t.Fatalf("Expected success, got %s", describe(err))
	}

	authClient, err := driver.NewClient(driver.ClientConfig{
		Connection:     createConnectionFromEnv(t),
		Authentication: driver.BasicAuthentication("user1", "foo"),
	})
	if err != nil {
		t.Fatalf("Expected success, got %s", describe(err))
	}

	if isVST1_0 && !isv32p {
		t.Skip("Cannot update other password using VST in 3.1")
	} else {
		// Right now user1 has no right to access user2
		if _, err := authClient.User(nil, "user2"); !driver.IsForbidden(err) {
			t.Fatalf("Expected ForbiddenError, got %s", describe(err))
		}

<<<<<<< HEAD
	// Grant user1 access to _system db, then it should be able to access user2
	if err := u1.GrantDatabaseReadWriteAccess(nil, systemDb); err != nil {
		t.Fatalf("Expected success, got %s", describe(err))
	}
=======
		// Grant user1 access to _system db, then it should be able to access user2
		if err := u1.GrantReadWriteAccess(nil, systemDb); err != nil {
			t.Fatalf("Expected success, got %s", describe(err))
		}
>>>>>>> 2065ef45

		// Now change the password of another user.
		// With user1 having rights for _system, this must succeed now
		u2, err := authClient.User(nil, "user2")
		if err != nil {
			t.Fatalf("Expected success, got %s", describe(err))
		}
		if err := u2.Update(context.TODO(), driver.UserOptions{Password: "something"}); err != nil {
			t.Errorf("Expected success, got %s", describe(err))
		}
	}
}

// TestGrantUserDatabase creates a user & database and granting the user access to the database.
func TestGrantUserDatabase(t *testing.T) {
	c := createClientFromEnv(t, true)
	version, err := c.Version(nil)
	if err != nil {
		t.Fatalf("Version failed: %s", describe(err))
	}
	isv32p := version.Version.CompareTo("3.2") >= 0
	u := ensureUser(nil, c, "grant_user1", &driver.UserOptions{Password: "foo"}, t)
	db := ensureDatabase(nil, c, "grant_user_test", nil, t)

	// Grant read/write access
	if err := u.GrantDatabaseReadWriteAccess(nil, db); err != nil {
		t.Fatalf("GrantDatabaseReadWriteAccess failed: %s", describe(err))
	}
	// Read back access
	if grant, err := u.GetDatabaseAccess(nil, db); err != nil {
		t.Fatalf("GetDatabaseAccess failed: %s", describe(err))
	} else if grant != driver.GrantReadWrite {
		t.Errorf("Database access invalid, expected 'rw', got '%s'", grant)
	}

	authClient, err := driver.NewClient(driver.ClientConfig{
		Connection:     createConnectionFromEnv(t),
		Authentication: driver.BasicAuthentication("grant_user1", "foo"),
	})
	if err != nil {
		t.Fatalf("Expected success, got %s", describe(err))
	}

	// Try to create a collection in the db
	authDb, err := authClient.Database(nil, "grant_user_test")
	if err != nil {
		t.Fatalf("Expected success, got %s", describe(err))
	}
	if _, err := authDb.CreateCollection(nil, "some_collection", nil); err != nil {
		t.Errorf("Expected success, got %s", describe(err))
	}

	// Now revoke access
	if err := u.RevokeDatabaseAccess(nil, db); err != nil {
		t.Fatalf("RevokeDatabaseAccess failed: %s", describe(err))
	}
	// Read back access
	if grant, err := u.GetDatabaseAccess(nil, db); err != nil {
		t.Fatalf("GetDatabaseAccess failed: %s", describe(err))
	} else if grant != driver.GrantNone {
		t.Errorf("Database access invalid, expected 'none', got '%s'", grant)
	}

	// Try to access the db, should fail now
	if _, err := authClient.Database(nil, "grant_user_test"); !driver.IsUnauthorized(err) {
		t.Errorf("Expected UnauthorizedError, got %s %#v", describe(err), err)
	}

	if isv32p {
		// Now grant read-only access
		if err := u.GrantDatabaseReadOnlyAccess(nil, db); err != nil {
			t.Fatalf("GrantDatabaseReadOnlyAccess failed: %s", describe(err))
		}
		// Read back access
		if grant, err := u.GetDatabaseAccess(nil, db); err != nil {
			t.Fatalf("GetDatabaseAccess failed: %s", describe(err))
		} else if grant != driver.GrantReadOnly {
			t.Errorf("Database access invalid, expected 'ro', got '%s'", grant)
		}
		// Try to access the db, should succeed
		if _, err := authClient.Database(nil, "grant_user_test"); err != nil {
			t.Errorf("Expected success, got %s", describe(err))
		}
		// Try to create another collection, should fail
		if _, err := authDb.CreateCollection(nil, "some_other_collection", nil); !driver.IsUnauthorized(err) {
			t.Errorf("Expected UnauthorizedError, got %s %#v", describe(err), err)
		}
	} else {
		t.Logf("GrantDatabaseReadOnlyAccess is not supported on versions below 3.2 (got version %s)", version.Version)
	}
}

// TestUserAccessibleDatabases creates a user & databases and checks the list of accessible databases.
func TestUserAccessibleDatabases(t *testing.T) {
	c := createClientFromEnv(t, true)
	version, err := c.Version(nil)
	if err != nil {
		t.Fatalf("Version failed: %s", describe(err))
	}
	isv32p := version.Version.CompareTo("3.2") >= 0
	u := ensureUser(nil, c, "accessible_db_user1", nil, t)
	db1 := ensureDatabase(nil, c, "accessible_db1", nil, t)
	db2 := ensureDatabase(nil, c, "accessible_db2", nil, t)

	contains := func(list []driver.Database, name string) bool {
		for _, db := range list {
			if db.Name() == name {
				return true
			}
		}
		return false
	}

	expectListContains := func(listName string, list []driver.Database, name ...string) {
		for _, n := range name {
			if !contains(list, n) {
				t.Errorf("Expected list '%s' to contain '%s', it did not", listName, n)
			}
		}
	}

	expectListNotContains := func(listName string, list []driver.Database, name ...string) {
		for _, n := range name {
			if contains(list, n) {
				t.Errorf("Expected list '%s' to not contain '%s', it did", listName, n)
			}
		}
	}

	// Nothing allowed yet
	list, err := u.AccessibleDatabases(nil)
	if err != nil {
		t.Fatalf("Expected success, got %s", describe(err))
	}
	expectListContains("expect-none", list)
	expectListNotContains("expect-none", list, db1.Name(), db2.Name())

	// Allow db1
	if err := u.GrantDatabaseReadWriteAccess(nil, db1); err != nil {
		t.Fatalf("GrantDatabaseReadWriteAccess failed: %s", describe(err))
	}

	list, err = u.AccessibleDatabases(nil)
	if err != nil {
		t.Fatalf("Expected success, got %s", describe(err))
	}
	expectListContains("expect-db1", list, db1.Name())
	expectListNotContains("expect-db1", list, db2.Name())

	// allow db2, revoke db1
	if err := u.GrantDatabaseReadWriteAccess(nil, db2); err != nil {
		t.Fatalf("GrantDatabaseReadWriteAccess failed: %s", describe(err))
	}
	if err := u.RevokeDatabaseAccess(nil, db1); err != nil {
		t.Fatalf("RevokeDatabaseAccess failed: %s", describe(err))
	}

	if isv32p {
		list, err = u.AccessibleDatabases(nil)
		if err != nil {
			t.Fatalf("Expected success, got %s", describe(err))
		}
		expectListContains("expect-db2", list, db2.Name())
		expectListNotContains("expect-db2", list, db1.Name())

		// revoke db2
		if err := u.RevokeDatabaseAccess(nil, db2); err != nil {
			t.Fatalf("RevokeDatabaseAccess failed: %s", describe(err))
		}

		list, err = u.AccessibleDatabases(nil)
		if err != nil {
			t.Fatalf("Expected success, got %s", describe(err))
		}
		expectListContains("expect-none2", list)
		expectListNotContains("expect-none2", list, db1.Name(), db2.Name())

		// grant read-only access to db1, db2
		if err := u.GrantDatabaseReadOnlyAccess(nil, db1); err != nil {
			t.Fatalf("GrantDatabaseReadOnlyAccess failed: %s", describe(err))
		}
		if err := u.GrantDatabaseReadOnlyAccess(nil, db2); err != nil {
			t.Fatalf("GrantDatabaseReadOnlyAccess failed: %s", describe(err))
		}

		list, err = u.AccessibleDatabases(nil)
		if err != nil {
			t.Fatalf("Expected success, got %s", describe(err))
		}
		expectListContains("expect-db1-db2", list, db1.Name(), db2.Name())
		expectListNotContains("expect-db1-db2", list)

	} else {
		t.Logf("Last part of test fails on version < 3.2 (got version %s)", version.Version)
	}
}<|MERGE_RESOLUTION|>--- conflicted
+++ resolved
@@ -97,17 +97,10 @@
 			t.Fatalf("Expected ForbiddenError, got %s", describe(err))
 		}
 
-<<<<<<< HEAD
-	// Grant user1 access to _system db, then it should be able to access user2
-	if err := u1.GrantDatabaseReadWriteAccess(nil, systemDb); err != nil {
-		t.Fatalf("Expected success, got %s", describe(err))
-	}
-=======
 		// Grant user1 access to _system db, then it should be able to access user2
-		if err := u1.GrantReadWriteAccess(nil, systemDb); err != nil {
-			t.Fatalf("Expected success, got %s", describe(err))
-		}
->>>>>>> 2065ef45
+		if err := u1.GrantDatabaseReadWriteAccess(nil, systemDb); err != nil {
+			t.Fatalf("Expected success, got %s", describe(err))
+		}
 
 		// Now change the password of another user.
 		// With user1 having rights for _system, this must succeed now
