--- conflicted
+++ resolved
@@ -223,18 +223,13 @@
 
 // waitUntilEndpointSynchronized keeps waiting until the endpoints are synchronized. leadership might be ongoing.
 func waitUntilEndpointSynchronized(ctx context.Context, c driver.Client, t testEnv) bool {
-<<<<<<< HEAD
 	endpointsSynced := make(chan bool)
-=======
-	instanceUp := make(chan bool)
->>>>>>> 84ef160d
 	go func() {
 		for {
 			callCtx, cancel := context.WithTimeout(ctx, time.Second*5)
 			if err := c.SynchronizeEndpoints(callCtx); err != nil {
 				if !driver.IsNoLeaderOrOngoing(err) {
 					t.Errorf("Failed to synchronize endpoints: %s", describe(err))
-<<<<<<< HEAD
 					cancel()
 					endpointsSynced <- false
 					return
@@ -245,12 +240,7 @@
 				cancel()
 				endpointsSynced <- true
 				t.Logf("(waitUntilEndpointSynchronized) Found endpoints: %v", c.Connection().Endpoints())
-=======
-				}
-			} else {
-				cancel()
-				instanceUp <- true
->>>>>>> 84ef160d
+
 				return
 			}
 			cancel()
@@ -258,16 +248,10 @@
 		}
 	}()
 	select {
-<<<<<<< HEAD
 	case up := <-endpointsSynced:
 		return up
 	case <-ctx.Done():
 		t.Fatalf("Could not synchronize endpoints in time")
-=======
-	case up := <-instanceUp:
-		return up
-	case <-ctx.Done():
->>>>>>> 84ef160d
 		return false
 	}
 }
