--- conflicted
+++ resolved
@@ -99,16 +99,11 @@
 }
 
 // createClientFromEnv initializes a Client from information specified in environment variables.
-<<<<<<< HEAD
-func createClientFromEnv(t *testing.T, waitUntilReady bool) driver.Client {
-	conn := createConnectionFromEnv(t)
-=======
 func createClientFromEnv(t testEnv, waitUntilReady bool, connection ...*driver.Connection) driver.Client {
 	conn := createConnectionFromEnv(t)
 	if len(connection) == 1 {
 		*connection[0] = conn
 	}
->>>>>>> 587a019f
 	c, err := driver.NewClient(driver.ClientConfig{
 		Connection:     conn,
 		Authentication: createAuthenticationFromEnv(t),
