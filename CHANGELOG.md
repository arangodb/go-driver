--- conflicted
+++ resolved
@@ -10,11 +10,8 @@
 - Add support for optimizer rules (AQL query)
 - New `LegacyPolygons` parameter for Geo Indexes
 - New parameters (`cacheEnabled` and `storedValues`) for Persistent Indexes
-<<<<<<< HEAD
+- New analyzers: `classification`, `nearest neighbors`, `minhash`
 - Add support for Inverted index
-=======
-- New analyzers: `classification`, `nearest neighbors`, `minhash`
->>>>>>> 31d3f9f6
 
 ## [1.3.3](https://github.com/arangodb/go-driver/tree/v1.3.3) (2022-07-27)
 - Fix `lastValue` field type
