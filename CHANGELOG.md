--- conflicted
+++ resolved
@@ -2,11 +2,8 @@
 
 ## [master](https://github.com/arangodb/go-driver/tree/master) (N/A)
 - Add support for `checksum` in Collections
-<<<<<<< HEAD
+- Fix reusing same connection with different Authentication parameters passed via driver.NewClient
 - Add `cache` for ArangoSearchView Link and StoredValue types and `primarySortCache`, `primaryKeyCache` for ArangoSearchView type
-=======
-- Fix reusing same connection with different Authentication parameters passed via driver.NewClient
->>>>>>> b89f42de
 
 ## [1.4.0](https://github.com/arangodb/go-driver/tree/v1.4.0) (2022-10-04)
 - Add `hex` property to analyzer's properties
