# Change Log

## [master](https://github.com/arangodb/go-driver/tree/master) (N/A)
- Add ErrArangoDatabaseNotFound and IsExternalStorageError helper to v2
- [V2] Support for Collection Documents removal
- [V2] Fix: Plain Connection doesn't work with JWT authentication
- Support for new error codes if write concern is not fulfilled
- Support for geo_s2 analyzers
- Add replication V2 option for database creation
- Use Go 1.20.3 for testing. Add govulncheck to pipeline
- Fix test for extended names
- Fix potential bug with DB name escaping for URL when requesting replication-related API
- Retriable batch reads in AQL cursors
- Add support for explain API ([v1] and [V2])
- Search optimisation for inverted index and ArangoSearch
<<<<<<< HEAD
- Support for optimizer rules in AQL query
=======
- [V2] Fix AF mode in tests
>>>>>>> 0783ea0e

## [1.5.2](https://github.com/arangodb/go-driver/tree/v1.5.2) (2023-03-01)
- Bump `DRIVER_VERSION`

## [1.5.1](https://github.com/arangodb/go-driver/tree/v1.5.1) (2023-03-01)
- Add `x-arango-driver` header flag

## [1.5.0](https://github.com/arangodb/go-driver/tree/v1.5.0) (2023-02-17)
- Use Go 1.19.4
- Add `IsExternalStorageError` to check for [external storage errors](https://www.arangodb.com/docs/stable/appendix-error-codes.html#external-arangodb-storage-errors)
- `nested` field in arangosearch type View
- Fix: TTL index creation fails when expireAt is 0
- [V2] Support for Collection Indexes
- Fix: Fetching single InvertedIndex fails with Marshalling error

## [1.4.1](https://github.com/arangodb/go-driver/tree/v1.4.1) (2022-12-14)
- Add support for `checksum` in Collections
- Fix reusing same connection with different Authentication parameters passed via driver.NewClient
- Add `cache` for ArangoSearchView Link and StoredValue types and `primarySortCache`, `primaryKeyCache` for ArangoSearchView type

## [1.4.0](https://github.com/arangodb/go-driver/tree/v1.4.0) (2022-10-04)
- Add `hex` property to analyzer's properties
- Add support for `computedValues`
- Optional `computeOn` field in `computedValues`
- Add support for `computedValues` into collection inventory
- Update the structures to align them with the ArangoDB 3.10 release
- Add `IsNotFoundGeneral` and `IsDataSourceOrDocumentNotFound` methods - deprecate `IsNotFound`
- Add support for optimizer rules (AQL query)
- New `LegacyPolygons` parameter for Geo Indexes
- New parameters (`cacheEnabled` and `storedValues`) for Persistent Indexes
- New analyzers: `classification`, `nearest neighbors`, `minhash`
- Add support for Inverted index
- Deprecate fulltext index
- Add support for Pregel API
- Add tests to check support for Enterprise Graphs
- Search View v2 (`search-alias`)
- Add Rename View support
- Add support for `Metrics`

## [1.3.3](https://github.com/arangodb/go-driver/tree/v1.3.3) (2022-07-27)
- Fix `lastValue` field type
- Setup Go-lang linter with minimal configuration
- Use Go 1.17.6
- Add missing `deduplicate` param to PersistentIndex

## [1.3.2](https://github.com/arangodb/go-driver/tree/v1.3.2) (2022-05-16)
- Fix selectivityEstimate Index field type

## [1.3.1](https://github.com/arangodb/go-driver/tree/v1.3.1) (2022-03-23)
- Add support for `exclusive` field for transaction options
- Fix cursor executionTime statistics getter
- Fix cursor warnings field type
- Fix for DocumentMeta name field overrides name field

## [1.3.0](https://github.com/arangodb/go-driver/tree/v1.3.0) (2022-03-17)
- Disallow unknown fields feature
- inBackground parameter in ArangoSearch links
- ZKD indexes
- Hybrid SmartGraphs
- Segmentation and Collation Analyzers
- Bypass caching for specific collections
- Overload Control
- [V2] Add support for streaming the response body by the caller.
- [V2] Bugfix with escaping the URL path twice.
- Bugfix for the satellites' collection shard info.
- [V2] Support for satellites' collections.

## [1.2.1](https://github.com/arangodb/go-driver/tree/v1.2.1) (2021-09-21)
- Add support for fetching shards' info by the given collection name.
- Change versioning to be go mod compatible
- Add support for ForceOneShardAttributeValue in Query

## [1.2.0](https://github.com/arangodb/go-driver/tree/1.2.0) (2021-08-04)
- Add support for AQL, Pipeline, Stopwords, GeoJSON and GeoPoint Arango Search analyzers.
- Add `estimates` field to indexes properties.
- Add tests for 3.8 ArangoDB and remove tests for 3.5.
- Add Plan support in Query execution.
- Change Golang version from 1.13.4 to 1.16.6.
- Add graceful shutdown for the coordinators.
- Replace 'github.com/dgrijalva/jwt-go' with 'github.com/golang-jwt/jwt'

## [1.1.1](https://github.com/arangodb/go-driver/tree/1.1.1) (2020-11-13)
- Add Driver V2 in Alpha version
- Add HTTP2 support for V1 and V2
- Don't omit the `stopwords` field. The field is mandatory in 3.6 ArangoDB

## [1.1.0](https://github.com/arangodb/go-driver/tree/1.1.0) (2020-08-11)
- Use internal coordinator communication for cursors if specified coordinator was not found on endpoint list
- Add support for Overwrite Mode (ArangoDB 3.7)
- Add support for Schema Collection options (ArangoDB 3.7)
- Add support for Disjoint and Satellite Graphs options (ArangoDB 3.7)

## [1.0.0](https://github.com/arangodb/go-driver/tree/1.0.0) (N/A)
- Enable proper CHANGELOG and versioning<|MERGE_RESOLUTION|>--- conflicted
+++ resolved
@@ -13,11 +13,8 @@
 - Retriable batch reads in AQL cursors
 - Add support for explain API ([v1] and [V2])
 - Search optimisation for inverted index and ArangoSearch
-<<<<<<< HEAD
+- [V2] Fix AF mode in tests
 - Support for optimizer rules in AQL query
-=======
-- [V2] Fix AF mode in tests
->>>>>>> 0783ea0e
 
 ## [1.5.2](https://github.com/arangodb/go-driver/tree/v1.5.2) (2023-03-01)
 - Bump `DRIVER_VERSION`
