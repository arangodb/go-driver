--- conflicted
+++ resolved
@@ -5,11 +5,8 @@
 - Add `IsExternalStorageError` to check for [external storage errors](https://www.arangodb.com/docs/stable/appendix-error-codes.html#external-arangodb-storage-errors)
 - `nested` field in arangosearch type View
 - Fix: TTL index creation fails when expireAt is 0
-<<<<<<< HEAD
 - [V2] Support for Collection Indexes
-=======
 - Fix: Fetching single InvertedIndex fails with Marshalling error
->>>>>>> 934233eb
 
 ## [1.4.1](https://github.com/arangodb/go-driver/tree/v1.4.1) (2022-12-14)
 - Add support for `checksum` in Collections
