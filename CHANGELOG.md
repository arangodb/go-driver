--- conflicted
+++ resolved
@@ -3,11 +3,8 @@
 ## [master](https://github.com/arangodb/go-driver/tree/master) (N/A)
 - Add `hex` property to analyzer's properties
 - Add support for `computedValues`
-<<<<<<< HEAD
+- Optional `computeOn` field in `computedValues`
 - Add support for `computedValues` into collection inventory
-=======
-- Optional `computeOn` field in `computedValues`
->>>>>>> 4dd0e707
 
 ## [1.3.3](https://github.com/arangodb/go-driver/tree/v1.3.3) (2022-07-27)
 - Fix `lastValue` field type
