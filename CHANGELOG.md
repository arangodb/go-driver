--- conflicted
+++ resolved
@@ -2,11 +2,8 @@
 
 ## [master](https://github.com/arangodb/go-driver/tree/master) (N/A)
 - Fix `lastValue` field type
-<<<<<<< HEAD
 - Setup Go-lang linter with minimal configuration 
-=======
 - Use Go 1.17.6
->>>>>>> 34025a28
 
 ## [1.3.2](https://github.com/arangodb/go-driver/tree/v1.3.2) (2022-05-16)
 - Fix selectivityEstimate Index field type
