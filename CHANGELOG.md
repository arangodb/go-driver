# Change Log

## [master](https://github.com/arangodb/go-driver/tree/master) (N/A)
- Add ErrArangoDatabaseNotFound and IsExternalStorageError helper to v2
- [V2] Support for Collection Documents removal
- [V2] Fix: Plain Connection doesn't work with JWT authentication
- Support for new error codes if write concern is not fulfilled
- Support for geo_s2 analyzers
- Add replication V2 option for database creation
- Use Go 1.20.3 for testing. Add govulncheck to pipeline
- Fix test for extended names
- Fix potential bug with DB name escaping for URL when requesting replication-related API
<<<<<<< HEAD
- Add support for explain API ([v1] and [V2])
=======
- Retriable batch reads in AQL cursors
>>>>>>> 0b8aa696

## [1.5.2](https://github.com/arangodb/go-driver/tree/v1.5.2) (2023-03-01)
- Bump `DRIVER_VERSION`

## [1.5.1](https://github.com/arangodb/go-driver/tree/v1.5.1) (2023-03-01)
- Add `x-arango-driver` header flag

## [1.5.0](https://github.com/arangodb/go-driver/tree/v1.5.0) (2023-02-17)
- Use Go 1.19.4
- Add `IsExternalStorageError` to check for [external storage errors](https://www.arangodb.com/docs/stable/appendix-error-codes.html#external-arangodb-storage-errors)
- `nested` field in arangosearch type View
- Fix: TTL index creation fails when expireAt is 0
- [V2] Support for Collection Indexes
- Fix: Fetching single InvertedIndex fails with Marshalling error

## [1.4.1](https://github.com/arangodb/go-driver/tree/v1.4.1) (2022-12-14)
- Add support for `checksum` in Collections
- Fix reusing same connection with different Authentication parameters passed via driver.NewClient
- Add `cache` for ArangoSearchView Link and StoredValue types and `primarySortCache`, `primaryKeyCache` for ArangoSearchView type

## [1.4.0](https://github.com/arangodb/go-driver/tree/v1.4.0) (2022-10-04)
- Add `hex` property to analyzer's properties
- Add support for `computedValues`
- Optional `computeOn` field in `computedValues`
- Add support for `computedValues` into collection inventory
- Update the structures to align them with the ArangoDB 3.10 release
- Add `IsNotFoundGeneral` and `IsDataSourceOrDocumentNotFound` methods - deprecate `IsNotFound`
- Add support for optimizer rules (AQL query)
- New `LegacyPolygons` parameter for Geo Indexes
- New parameters (`cacheEnabled` and `storedValues`) for Persistent Indexes
- New analyzers: `classification`, `nearest neighbors`, `minhash`
- Add support for Inverted index
- Deprecate fulltext index
- Add support for Pregel API
- Add tests to check support for Enterprise Graphs
- Search View v2 (`search-alias`)
- Add Rename View support
- Add support for `Metrics`

## [1.3.3](https://github.com/arangodb/go-driver/tree/v1.3.3) (2022-07-27)
- Fix `lastValue` field type
- Setup Go-lang linter with minimal configuration
- Use Go 1.17.6
- Add missing `deduplicate` param to PersistentIndex

## [1.3.2](https://github.com/arangodb/go-driver/tree/v1.3.2) (2022-05-16)
- Fix selectivityEstimate Index field type

## [1.3.1](https://github.com/arangodb/go-driver/tree/v1.3.1) (2022-03-23)
- Add support for `exclusive` field for transaction options
- Fix cursor executionTime statistics getter
- Fix cursor warnings field type
- Fix for DocumentMeta name field overrides name field

## [1.3.0](https://github.com/arangodb/go-driver/tree/v1.3.0) (2022-03-17)
- Disallow unknown fields feature
- inBackground parameter in ArangoSearch links
- ZKD indexes
- Hybrid SmartGraphs
- Segmentation and Collation Analyzers
- Bypass caching for specific collections
- Overload Control
- [V2] Add support for streaming the response body by the caller.
- [V2] Bugfix with escaping the URL path twice.
- Bugfix for the satellites' collection shard info.
- [V2] Support for satellites' collections.

## [1.2.1](https://github.com/arangodb/go-driver/tree/v1.2.1) (2021-09-21)
- Add support for fetching shards' info by the given collection name.
- Change versioning to be go mod compatible
- Add support for ForceOneShardAttributeValue in Query

## [1.2.0](https://github.com/arangodb/go-driver/tree/1.2.0) (2021-08-04)
- Add support for AQL, Pipeline, Stopwords, GeoJSON and GeoPoint Arango Search analyzers.
- Add `estimates` field to indexes properties.
- Add tests for 3.8 ArangoDB and remove tests for 3.5.
- Add Plan support in Query execution.
- Change Golang version from 1.13.4 to 1.16.6.
- Add graceful shutdown for the coordinators.
- Replace 'github.com/dgrijalva/jwt-go' with 'github.com/golang-jwt/jwt'

## [1.1.1](https://github.com/arangodb/go-driver/tree/1.1.1) (2020-11-13)
- Add Driver V2 in Alpha version
- Add HTTP2 support for V1 and V2
- Don't omit the `stopwords` field. The field is mandatory in 3.6 ArangoDB

## [1.1.0](https://github.com/arangodb/go-driver/tree/1.1.0) (2020-08-11)
- Use internal coordinator communication for cursors if specified coordinator was not found on endpoint list
- Add support for Overwrite Mode (ArangoDB 3.7)
- Add support for Schema Collection options (ArangoDB 3.7)
- Add support for Disjoint and Satellite Graphs options (ArangoDB 3.7)

## [1.0.0](https://github.com/arangodb/go-driver/tree/1.0.0) (N/A)
- Enable proper CHANGELOG and versioning<|MERGE_RESOLUTION|>--- conflicted
+++ resolved
@@ -10,11 +10,8 @@
 - Use Go 1.20.3 for testing. Add govulncheck to pipeline
 - Fix test for extended names
 - Fix potential bug with DB name escaping for URL when requesting replication-related API
-<<<<<<< HEAD
+- Retriable batch reads in AQL cursors
 - Add support for explain API ([v1] and [V2])
-=======
-- Retriable batch reads in AQL cursors
->>>>>>> 0b8aa696
 
 ## [1.5.2](https://github.com/arangodb/go-driver/tree/v1.5.2) (2023-03-01)
 - Bump `DRIVER_VERSION`
