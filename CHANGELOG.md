# Change Log

## [master](https://github.com/arangodb/go-driver/tree/master) (N/A)
- Add `hex` property to analyzer's properties
- Add support for `computedValues`
- Optional `computeOn` field in `computedValues`
- Add support for `computedValues` into collection inventory
- Update the structures to align them with the ArangoDB 3.10 release
- Add `IsNotFoundGeneral` and `IsDataSourceOrDocumentNotFound` methods - deprecate `IsNotFound`
<<<<<<< HEAD
- New `LegacyPolygons` parameter for Geo Indexes
=======
- Add support for optimizer rules (AQL query)
>>>>>>> c02dc00e

## [1.3.3](https://github.com/arangodb/go-driver/tree/v1.3.3) (2022-07-27)
- Fix `lastValue` field type
- Setup Go-lang linter with minimal configuration
- Use Go 1.17.6
- Add missing `deduplicate` param to PersistentIndex

## [1.3.2](https://github.com/arangodb/go-driver/tree/v1.3.2) (2022-05-16)
- Fix selectivityEstimate Index field type

## [1.3.1](https://github.com/arangodb/go-driver/tree/v1.3.1) (2022-03-23)
- Add support for `exclusive` field for transaction options
- Fix cursor executionTime statistics getter
- Fix cursor warnings field type
- Fix for DocumentMeta name field overrides name field

## [1.3.0](https://github.com/arangodb/go-driver/tree/v1.3.0) (2022-03-17)
- Disallow unknown fields feature
- inBackground parameter in ArangoSearch links
- ZKD indexes
- Hybrid SmartGraphs
- Segmentation and Collation Analyzers
- Bypass caching for specific collections
- Overload Control
- [V2] Add support for streaming the response body by the caller.
- [V2] Bugfix with escaping the URL path twice.
- Bugfix for the satellites' collection shard info.
- [V2] Support for satellites' collections.

## [1.2.1](https://github.com/arangodb/go-driver/tree/v1.2.1) (2021-09-21)
- Add support for fetching shards' info by the given collection name.
- Change versioning to be go mod compatible
- Add support for ForceOneShardAttributeValue in Query

## [1.2.0](https://github.com/arangodb/go-driver/tree/1.2.0) (2021-08-04)
- Add support for AQL, Pipeline, Stopwords, GeoJSON and GeoPoint Arango Search analyzers.
- Add `estimates` field to indexes properties.
- Add tests for 3.8 ArangoDB and remove tests for 3.5.
- Add Plan support in Query execution.
- Change Golang version from 1.13.4 to 1.16.6.
- Add graceful shutdown for the coordinators.
- Replace 'github.com/dgrijalva/jwt-go' with 'github.com/golang-jwt/jwt'

## [1.1.1](https://github.com/arangodb/go-driver/tree/1.1.1) (2020-11-13)
- Add Driver V2 in Alpha version
- Add HTTP2 support for V1 and V2
- Don't omit the `stopwords` field. The field is mandatory in 3.6 ArangoDB

## [1.1.0](https://github.com/arangodb/go-driver/tree/1.1.0) (2020-08-11)
- Use internal coordinator communication for cursors if specified coordinator was not found on endpoint list
- Add support for Overwrite Mode (ArangoDB 3.7)
- Add support for Schema Collection options (ArangoDB 3.7)
- Add support for Disjoint and Satellite Graphs options (ArangoDB 3.7)

## [1.0.0](https://github.com/arangodb/go-driver/tree/1.0.0) (N/A)
- Enable proper CHANGELOG and versioning<|MERGE_RESOLUTION|>--- conflicted
+++ resolved
@@ -7,11 +7,8 @@
 - Add support for `computedValues` into collection inventory
 - Update the structures to align them with the ArangoDB 3.10 release
 - Add `IsNotFoundGeneral` and `IsDataSourceOrDocumentNotFound` methods - deprecate `IsNotFound`
-<<<<<<< HEAD
+- Add support for optimizer rules (AQL query)
 - New `LegacyPolygons` parameter for Geo Indexes
-=======
-- Add support for optimizer rules (AQL query)
->>>>>>> c02dc00e
 
 ## [1.3.3](https://github.com/arangodb/go-driver/tree/v1.3.3) (2022-07-27)
 - Fix `lastValue` field type
