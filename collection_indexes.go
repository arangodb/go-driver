--- conflicted
+++ resolved
@@ -77,13 +77,10 @@
 	// MinLength is the minimum character length of words to index. Will default to a server-defined
 	// value if unspecified (0). It is thus recommended to set this value explicitly when creating the index.
 	MinLength int
-<<<<<<< HEAD
 	// InBackground if true will not hold an exclusive collection lock for the entire index creation period (rocksdb only).
 	InBackground bool
-=======
 	// Name optional user defined name used for hints in AQL queries
 	Name string
->>>>>>> c81813b2
 }
 
 // EnsureGeoIndexOptions contains specific options for creating a geo index.
@@ -91,13 +88,10 @@
 	// If a geo-spatial index on a location is constructed and GeoJSON is true, then the order within the array
 	// is longitude followed by latitude. This corresponds to the format described in http://geojson.org/geojson-spec.html#positions
 	GeoJSON bool
-<<<<<<< HEAD
 	// InBackground if true will not hold an exclusive collection lock for the entire index creation period (rocksdb only).
 	InBackground bool
-=======
 	// Name optional user defined name used for hints in AQL queries
 	Name string
->>>>>>> c81813b2
 }
 
 // EnsureHashIndexOptions contains specific options for creating a hash index.
@@ -110,13 +104,10 @@
 	// This flag requires ArangoDB 3.2.
 	// Note: this setting is only relevant for indexes with array fields (e.g. "fieldName[*]")
 	NoDeduplicate bool
-<<<<<<< HEAD
 	// InBackground if true will not hold an exclusive collection lock for the entire index creation period (rocksdb only).
 	InBackground bool
-=======
 	// Name optional user defined name used for hints in AQL queries
 	Name string
->>>>>>> c81813b2
 }
 
 // EnsurePersistentIndexOptions contains specific options for creating a persistent index.
@@ -125,13 +116,10 @@
 	Unique bool
 	// If true, then create a sparse index.
 	Sparse bool
-<<<<<<< HEAD
 	// InBackground if true will not hold an exclusive collection lock for the entire index creation period (rocksdb only).
 	InBackground bool
-=======
 	// Name optional user defined name used for hints in AQL queries
 	Name string
->>>>>>> c81813b2
 }
 
 // EnsureSkipListIndexOptions contains specific options for creating a skip-list index.
@@ -144,22 +132,16 @@
 	// This flag requires ArangoDB 3.2.
 	// Note: this setting is only relevant for indexes with array fields (e.g. "fieldName[*]")
 	NoDeduplicate bool
-<<<<<<< HEAD
 	// InBackground if true will not hold an exclusive collection lock for the entire index creation period (rocksdb only).
 	InBackground bool
-=======
 	// Name optional user defined name used for hints in AQL queries
 	Name string
->>>>>>> c81813b2
 }
 
 // EnsureTTLIndexOptions provides specific options for creating a TTL index
 type EnsureTTLIndexOptions struct {
-<<<<<<< HEAD
 	// InBackground if true will not hold an exclusive collection lock for the entire index creation period (rocksdb only).
 	InBackground bool
-=======
 	// Name optional user defined name used for hints in AQL queries
 	Name string
->>>>>>> c81813b2
 }