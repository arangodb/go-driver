--- conflicted
+++ resolved
@@ -28,7 +28,6 @@
 )
 
 type indexData struct {
-<<<<<<< HEAD
 	ID           string   `json:"id,omitempty"`
 	Type         string   `json:"type"`
 	Fields       []string `json:"fields,omitempty"`
@@ -39,18 +38,7 @@
 	InBackground *bool    `json:"inBackground,omitempty"`
 	MinLength    int      `json:"minLength,omitempty"`
 	ExpireAfter  int      `json:"expireAfter,omitempty"`
-=======
-	ID          string   `json:"id,omitempty"`
-	Type        string   `json:"type"`
-	Fields      []string `json:"fields,omitempty"`
-	Unique      *bool    `json:"unique,omitempty"`
-	Deduplicate *bool    `json:"deduplicate,omitempty"`
-	Sparse      *bool    `json:"sparse,omitempty"`
-	GeoJSON     *bool    `json:"geoJson,omitempty"`
-	MinLength   int      `json:"minLength,omitempty"`
-	ExpireAfter int      `json:"expireAfter,omitempty"`
-	Name        string   `json:"name,omitempty"`
->>>>>>> c81813b2
+	Name         string   `json:"name,omitempty"`
 }
 
 type genericIndexData struct {
@@ -146,11 +134,8 @@
 		Fields: fields,
 	}
 	if options != nil {
-<<<<<<< HEAD
-		input.InBackground = &options.InBackground
-=======
-		input.Name = options.Name
->>>>>>> c81813b2
+		input.InBackground = &options.InBackground
+		input.Name = options.Name
 		input.MinLength = options.MinLength
 	}
 	idx, created, err := c.ensureIndex(ctx, input)
@@ -176,11 +161,8 @@
 		Fields: fields,
 	}
 	if options != nil {
-<<<<<<< HEAD
-		input.InBackground = &options.InBackground
-=======
-		input.Name = options.Name
->>>>>>> c81813b2
+		input.InBackground = &options.InBackground
+		input.Name = options.Name
 		input.GeoJSON = &options.GeoJSON
 	}
 	idx, created, err := c.ensureIndex(ctx, input)
@@ -200,11 +182,8 @@
 	}
 	off := false
 	if options != nil {
-<<<<<<< HEAD
-		input.InBackground = &options.InBackground
-=======
-		input.Name = options.Name
->>>>>>> c81813b2
+		input.InBackground = &options.InBackground
+		input.Name = options.Name
 		input.Unique = &options.Unique
 		input.Sparse = &options.Sparse
 		if options.NoDeduplicate {
@@ -227,11 +206,8 @@
 		Fields: fields,
 	}
 	if options != nil {
-<<<<<<< HEAD
-		input.InBackground = &options.InBackground
-=======
-		input.Name = options.Name
->>>>>>> c81813b2
+		input.InBackground = &options.InBackground
+		input.Name = options.Name
 		input.Unique = &options.Unique
 		input.Sparse = &options.Sparse
 	}
@@ -252,11 +228,8 @@
 	}
 	off := false
 	if options != nil {
-<<<<<<< HEAD
-		input.InBackground = &options.InBackground
-=======
-		input.Name = options.Name
->>>>>>> c81813b2
+		input.InBackground = &options.InBackground
+		input.Name = options.Name
 		input.Unique = &options.Unique
 		input.Sparse = &options.Sparse
 		if options.NoDeduplicate {
@@ -279,11 +252,8 @@
 		ExpireAfter: expireAfter,
 	}
 	if options != nil {
-<<<<<<< HEAD
-		input.InBackground = &options.InBackground
-=======
-		input.Name = options.Name
->>>>>>> c81813b2
+		input.InBackground = &options.InBackground
+		input.Name = options.Name
 	}
 	idx, created, err := c.ensureIndex(ctx, input)
 	if err != nil {
