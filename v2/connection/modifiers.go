//
// DISCLAIMER
//
// Copyright 2020-2024 ArangoDB GmbH, Cologne, Germany
//
// Licensed under the Apache License, Version 2.0 (the "License");
// you may not use this file except in compliance with the License.
// You may obtain a copy of the License at
//
// http://www.apache.org/licenses/LICENSE-2.0
//
// Unless required by applicable law or agreed to in writing, software
// distributed under the License is distributed on an "AS IS" BASIS,
// WITHOUT WARRANTIES OR CONDITIONS OF ANY KIND, either express or implied.
// See the License for the specific language governing permissions and
// limitations under the License.
//
// Copyright holder is ArangoDB GmbH, Cologne, Germany
//

package connection

import (
	"context"
	"fmt"
	"strings"
	"time"

	"github.com/arangodb/go-driver/v2/version"
)

func WithTransactionID(transactionID string) RequestModifier {
	return func(r Request) error {
		r.AddHeader("x-arango-trx-id", transactionID)
		return nil
	}
}

func WithFragment(s string) RequestModifier {
	return func(r Request) error {
		r.SetFragment(s)
		return nil
	}
}

func WithQuery(s, value string) RequestModifier {
	return func(r Request) error {
		r.AddQuery(s, value)
		return nil
	}
}

<<<<<<< HEAD
// applyGlobalSettings applies the settings configured in the context to the given request.
//
// Deprecated: use applyArangoDBConfiguration instead
func applyGlobalSettings(ctx context.Context) RequestModifier {
	return func(r Request) error {

		// Set version header
		val := fmt.Sprintf("go-driver-v2/%s", version.DriverVersion())
		if ctx != nil {
			if v := ctx.Value(keyDriverFlags); v != nil {
				if flags, ok := v.([]string); ok {
					val = fmt.Sprintf("%s (%s)", val, strings.Join(flags, ","))
				}
			}
		}
		r.AddHeader("x-arango-driver", val)

		// Enable Queue timeout
		if ctx != nil {
			if v := ctx.Value(keyUseQueueTimeout); v != nil {
				if useQueueTimeout, ok := v.(bool); ok && useQueueTimeout {
					if v := ctx.Value(keyMaxQueueTime); v != nil {
						if timeout, ok := v.(time.Duration); ok {
							r.AddHeader("x-arango-queue-time-seconds", fmt.Sprint(timeout.Seconds()))
						}
					} else if deadline, ok := ctx.Deadline(); ok {
						timeout := deadline.Sub(time.Now())
						r.AddHeader("x-arango-queue-time-seconds", fmt.Sprint(timeout.Seconds()))
					}
				}
			}
		}

		return nil
	}
}

=======
>>>>>>> 11f0e4fb
func applyArangoDBConfiguration(config ArangoDBConfiguration, ctx context.Context) RequestModifier {
	return func(r Request) error {
		// Set version header
		val := fmt.Sprintf("go-driver-v2/%s", version.DriverVersion())
		if len(config.DriverFlags) > 0 {
			val = fmt.Sprintf("%s (%s)", val, strings.Join(config.DriverFlags, ","))
		}
		r.AddHeader("x-arango-driver", val)

		if config.ArangoQueueTimeoutEnabled {
			if config.ArangoQueueTimeoutSec > 0 {
				r.AddHeader("x-arango-queue-time-seconds", fmt.Sprint(config.ArangoQueueTimeoutSec))
			} else if deadline, ok := ctx.Deadline(); ok {
				timeout := deadline.Sub(time.Now())
				r.AddHeader("x-arango-queue-time-seconds", fmt.Sprint(timeout.Seconds()))
			}
		}

		newCompression(config.Compression).ApplyRequestHeaders(r)

		return nil
	}
}<|MERGE_RESOLUTION|>--- conflicted
+++ resolved
@@ -50,46 +50,6 @@
 	}
 }
 
-<<<<<<< HEAD
-// applyGlobalSettings applies the settings configured in the context to the given request.
-//
-// Deprecated: use applyArangoDBConfiguration instead
-func applyGlobalSettings(ctx context.Context) RequestModifier {
-	return func(r Request) error {
-
-		// Set version header
-		val := fmt.Sprintf("go-driver-v2/%s", version.DriverVersion())
-		if ctx != nil {
-			if v := ctx.Value(keyDriverFlags); v != nil {
-				if flags, ok := v.([]string); ok {
-					val = fmt.Sprintf("%s (%s)", val, strings.Join(flags, ","))
-				}
-			}
-		}
-		r.AddHeader("x-arango-driver", val)
-
-		// Enable Queue timeout
-		if ctx != nil {
-			if v := ctx.Value(keyUseQueueTimeout); v != nil {
-				if useQueueTimeout, ok := v.(bool); ok && useQueueTimeout {
-					if v := ctx.Value(keyMaxQueueTime); v != nil {
-						if timeout, ok := v.(time.Duration); ok {
-							r.AddHeader("x-arango-queue-time-seconds", fmt.Sprint(timeout.Seconds()))
-						}
-					} else if deadline, ok := ctx.Deadline(); ok {
-						timeout := deadline.Sub(time.Now())
-						r.AddHeader("x-arango-queue-time-seconds", fmt.Sprint(timeout.Seconds()))
-					}
-				}
-			}
-		}
-
-		return nil
-	}
-}
-
-=======
->>>>>>> 11f0e4fb
 func applyArangoDBConfiguration(config ArangoDBConfiguration, ctx context.Context) RequestModifier {
 	return func(r Request) error {
 		// Set version header
