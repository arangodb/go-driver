//
// DISCLAIMER
//
// Copyright 2017-2024 ArangoDB GmbH, Cologne, Germany
//
// Licensed under the Apache License, Version 2.0 (the "License");
// you may not use this file except in compliance with the License.
// You may obtain a copy of the License at
//
// http://www.apache.org/licenses/LICENSE-2.0
//
// Unless required by applicable law or agreed to in writing, software
// distributed under the License is distributed on an "AS IS" BASIS,
// WITHOUT WARRANTIES OR CONDITIONS OF ANY KIND, either express or implied.
// See the License for the specific language governing permissions and
// limitations under the License.
//
// Copyright holder is ArangoDB GmbH, Cologne, Germany
//

package connection

import (
	"context"
)

type ContextKey string

const (
	keyAsyncRequest ContextKey = "arangodb-async-request"
	keyAsyncID      ContextKey = "arangodb-async-id"
)

// contextOrBackground returns the given context if it is not nil.
// Returns context.Background() otherwise.
func contextOrBackground(ctx context.Context) context.Context {
	if ctx != nil {
		return ctx
	}
	return context.Background()
}

<<<<<<< HEAD
// WithArangoQueueTimeout is used to enable Queue timeout on the server side.
// If WithArangoQueueTime is used, then its value takes precedence in other case value of ctx.Deadline will be taken
//
// Deprecated: use ArangoDBConfiguration.ArangoQueueTimeoutEnabled
func WithArangoQueueTimeout(parent context.Context, useQueueTimeout bool) context.Context {
	return context.WithValue(contextOrBackground(parent), keyUseQueueTimeout, useQueueTimeout)
}

// WithArangoQueueTime defines max queue timeout on the server side.
//
// Deprecated: use ArangoDBConfiguration.ArangoQueueTimeoutSec
func WithArangoQueueTime(parent context.Context, duration time.Duration) context.Context {
	return context.WithValue(contextOrBackground(parent), keyMaxQueueTime, duration)
}

// WithDriverFlags is used to configure additional flags for the `x-arango-driver` header.
//
// Deprecated: use ArangoDBConfiguration.DriverFlags
func WithDriverFlags(parent context.Context, value []string) context.Context {
	return context.WithValue(contextOrBackground(parent), keyDriverFlags, value)
}

=======
>>>>>>> 11f0e4fb
// WithAsync is used to configure a context to make an async operation - requires Connection with Async wrapper!
func WithAsync(parent context.Context) context.Context {
	return context.WithValue(contextOrBackground(parent), keyAsyncRequest, true)
}

// WithAsyncID is used to check an async operation result - requires Connection with Async wrapper!
func WithAsyncID(parent context.Context, asyncID string) context.Context {
	return context.WithValue(contextOrBackground(parent), keyAsyncID, asyncID)
}

//
// READ METHODS
//

// IsAsyncRequest returns true if the given context is an async request.
func IsAsyncRequest(ctx context.Context) bool {
	if ctx != nil {
		if v := ctx.Value(keyAsyncRequest); v != nil {
			if isAsync, ok := v.(bool); ok && isAsync {
				return true
			}
		}
	}

	return false
}

// HasAsyncID returns the async Job ID from the given context.
func HasAsyncID(ctx context.Context) (string, bool) {
	if ctx != nil {
		if q := ctx.Value(keyAsyncID); q != nil {
			if v, ok := q.(string); ok {
				return v, true
			}
		}
	}

	return "", false
}<|MERGE_RESOLUTION|>--- conflicted
+++ resolved
@@ -40,31 +40,6 @@
 	return context.Background()
 }
 
-<<<<<<< HEAD
-// WithArangoQueueTimeout is used to enable Queue timeout on the server side.
-// If WithArangoQueueTime is used, then its value takes precedence in other case value of ctx.Deadline will be taken
-//
-// Deprecated: use ArangoDBConfiguration.ArangoQueueTimeoutEnabled
-func WithArangoQueueTimeout(parent context.Context, useQueueTimeout bool) context.Context {
-	return context.WithValue(contextOrBackground(parent), keyUseQueueTimeout, useQueueTimeout)
-}
-
-// WithArangoQueueTime defines max queue timeout on the server side.
-//
-// Deprecated: use ArangoDBConfiguration.ArangoQueueTimeoutSec
-func WithArangoQueueTime(parent context.Context, duration time.Duration) context.Context {
-	return context.WithValue(contextOrBackground(parent), keyMaxQueueTime, duration)
-}
-
-// WithDriverFlags is used to configure additional flags for the `x-arango-driver` header.
-//
-// Deprecated: use ArangoDBConfiguration.DriverFlags
-func WithDriverFlags(parent context.Context, value []string) context.Context {
-	return context.WithValue(contextOrBackground(parent), keyDriverFlags, value)
-}
-
-=======
->>>>>>> 11f0e4fb
 // WithAsync is used to configure a context to make an async operation - requires Connection with Async wrapper!
 func WithAsync(parent context.Context) context.Context {
 	return context.WithValue(contextOrBackground(parent), keyAsyncRequest, true)
