# Change Log

## [master](https://github.com/arangodb/go-driver/tree/master) (N/A)
- Expose `NewType` method
- Connection configuration helper
- Adjust Cursor options
<<<<<<< HEAD
- Fix Error in CreateCollectionWithOptions
=======
- Switch to Go 1.22.8
- Remove deprecated context functions
>>>>>>> baee6a4c

## [2.1.1](https://github.com/arangodb/go-driver/tree/v2.1.1) (2024-09-27)
- Improve backup tests stability
- CheckAvailability function for the specific member
- Switch to Go 1.22.6
- Support for missing dirty read options (query, transaction apis)
- Get inbound and outbound edges
- Deprecate VPACK support

## [2.1.0](https://github.com/arangodb/go-driver/tree/v2.1.0) (2024-04-02)
- Switch to Go 1.21.5
- Disable AF mode in tests (not supported since 3.12)
- Allow skipping validation for Database and Collection existence
- Add support for Graph API
- Add support for Graph API - Vertex
- Add support for Graph API - Edge
- Align ArangoSearchView and ArangoSearchAliasView with API
- `MDI` and `MDI-Prefixed` indexes. Deprecate `ZKD` index
- Fix url encoding for names with slashes
- Users API support
- Add ArangoDBConfiguration to Client config. Deprecate Context config options
- External versioning
- Switch to Go 1.21.8
- multi_delimiter analyzer support
- Wildcard analyzer support
- Backup API support
- Admin Cluster API support
- Set Licence API support
- Transparent compression of requests and responses (ArangoDBConfiguration.Compression)
- Fix Cursor batch


## [2.0.3](https://github.com/arangodb/go-driver/tree/v2.0.3) (2023-10-31)
- Add optional status code checks. Consistent return of response
- JavaScript Transactions API
- Async Client
- Fix connection.NewRequestWithEndpoint()
- Add support for MaglevHashEndpoints
- Add basic support for Views and Analyzers
- Add ServerMode/SetServerMode/ServerID
- Add collection Truncate, Count, Properties, SetProperties
- Add and re-organize missing collection properties fields
- Rename CreateCollectionOptions to CreateCollectionProperties
- Add support for missing query options (create documents, remove collection, remove view)
- Adjust CursorStats and JournalSize types
- Improve returning old doc handling in CollectionDocumentDelete
- Agency: Supply ClientID with agency transactions
- Automate release process<|MERGE_RESOLUTION|>--- conflicted
+++ resolved
@@ -4,12 +4,9 @@
 - Expose `NewType` method
 - Connection configuration helper
 - Adjust Cursor options
-<<<<<<< HEAD
-- Fix Error in CreateCollectionWithOptions
-=======
 - Switch to Go 1.22.8
 - Remove deprecated context functions
->>>>>>> baee6a4c
+- Fix Error Handler in CreateCollectionWithOptions
 
 ## [2.1.1](https://github.com/arangodb/go-driver/tree/v2.1.1) (2024-09-27)
 - Improve backup tests stability
